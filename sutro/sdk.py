import requests
import pandas as pd
import polars as pl
import json
from typing import Union, List, Optional, Dict, Any, Type
import os
import sys
from yaspin import yaspin
from yaspin.spinners import Spinners
from colorama import init
import time
from pydantic import BaseModel
import pyarrow.parquet as pq
import shutil
from sutro.common import (
    ModelOptions,
    handle_data_helper,
    normalize_output_schema,
    to_colored_text,
    fancy_tqdm,
)
from sutro.interfaces import JobStatus
from sutro.templates.classification import ClassificationTemplates
from sutro.templates.embed import EmbeddingTemplates
<<<<<<< HEAD
from sutro.templates.evals import EvalTemplates
=======
from sutro.validation import check_version, check_for_api_key
>>>>>>> 7936e9f9

JOB_NAME_CHAR_LIMIT = 45
JOB_DESCRIPTION_CHAR_LIMIT = 512

# Initialize colorama (required for Windows)
init()


# This is how yaspin defines is_jupyter logic
def is_jupyter() -> bool:
    return not sys.stdout.isatty()


# `color` param not supported in Jupyter notebooks
YASPIN_COLOR = None if is_jupyter() else "blue"
SPINNER = Spinners.dots14


# Isn't fully support in all terminals unfortunately. We should switch to Rich
# at some point, but even Rich links aren't clickable on MacOS Terminal
def make_clickable_link(url, text=None):
    """
    Create a clickable link for terminals that support OSC 8 hyperlinks.
    Falls back to plain text for terminals that don't support it.
    """
    if text is None:
        text = url
    return f"\033]8;;{url}\033\\{text}\033]8;;\033\\"


<<<<<<< HEAD
class Sutro(EmbeddingTemplates, EvalTemplates):
=======
class Sutro(EmbeddingTemplates, ClassificationTemplates):
>>>>>>> 7936e9f9
    def __init__(self, api_key: str = None, base_url: str = "https://api.sutro.sh/"):
        self.api_key = api_key or check_for_api_key()
        self.base_url = base_url
        check_version("sutro")

    def set_api_key(self, api_key: str):
        """
        Set the API key for the Sutro API.

        This method allows you to set the API key for the Sutro API.
        The API key is used to authenticate requests to the API.

        Args:
            api_key (str): The API key to set.

        Returns:
            None
        """
        self.api_key = api_key

    def set_base_url(self, base_url: str):
        """
        Set the base URL for the Sutro API.

        This method allows you to set the base URL for the Sutro API.
        The base URL is used to authenticate requests to the API.

        Args:
            base_url (str): The base URL to set.
        """
        self.base_url = base_url

    def do_request(
        self,
        method: str,
        endpoint: str,
        api_key_override: Optional[str] = None,
        **kwargs: Any,
    ):
        """
        Helper to make authenticated requests.
        """
        key = self.api_key if not api_key_override else api_key_override
        headers = {"Authorization": f"Key {key}"}

        # Merge with any headers passed in kwargs
        if "headers" in kwargs:
            headers.update(kwargs.pop("headers"))

        url = f"{self.base_url}/{endpoint.lstrip('/')}"

        # Explicit method dispatch
        method = method.upper()
        if method == "GET":
            response = requests.get(url, headers=headers, **kwargs)
        elif method == "POST":
            response = requests.post(url, headers=headers, **kwargs)
        elif method == "PUT":
            response = requests.put(url, headers=headers, **kwargs)
        elif method == "DELETE":
            response = requests.delete(url, headers=headers, **kwargs)
        elif method == "PATCH":
            response = requests.patch(url, headers=headers, **kwargs)
        else:
            raise ValueError(f"Unsupported HTTP method: {method}")

        response.raise_for_status()
        return response

    def _run_one_batch_inference(
        self,
        data: Union[List, pd.DataFrame, pl.DataFrame, str],
        model: ModelOptions,
        column: Union[str, List[str]],
        output_column: str,
        job_priority: int,
        json_schema: Dict[str, Any],
        sampling_params: dict,
        system_prompt: str,
        cost_estimate: bool,
        stay_attached: Optional[bool],
        random_seed_per_input: bool,
        truncate_rows: bool,
        name: str,
        description: str,
    ):
        # Validate name and description lengths
        if name is not None and len(name) > JOB_NAME_CHAR_LIMIT:
            raise ValueError(
                f"Job name cannot exceed {JOB_NAME_CHAR_LIMIT} characters."
            )
        if description is not None and len(description) > JOB_DESCRIPTION_CHAR_LIMIT:
            raise ValueError(
                f"Job description cannot exceed {JOB_DESCRIPTION_CHAR_LIMIT} characters."
            )

        input_data = handle_data_helper(data, column)
        payload = {
            "model": model,
            "inputs": input_data,
            "job_priority": job_priority,
            "json_schema": json_schema,
            "system_prompt": system_prompt,
            "cost_estimate": cost_estimate,
            "sampling_params": sampling_params,
            "random_seed_per_input": random_seed_per_input,
            "truncate_rows": truncate_rows,
            "name": name,
            "description": description,
        }

        # There are two gotchas with yaspin:
        # 1. Can't use print while in spinner is running
        # 2. When writing to stdout via spinner.fail, spinner.write etc, there is a pretty strict
        # limit for content length in jupyter notebooks, where it wisll give an error about:
        # Terminal size {self._terminal_width} is too small to display spinner with the given settings.
        # https://github.com/pavdmyt/yaspin/blob/9c7430b499ab4611888ece39783a870e4a05fa45/yaspin/core.py#L568-L571
        job_id = None
        t = f"Creating {'[cost estimate] ' if cost_estimate else ''}priority {job_priority} job"
        spinner_text = to_colored_text(t)
        try:
            with yaspin(SPINNER, text=spinner_text, color=YASPIN_COLOR) as spinner:
                try:
                    response = self.do_request("POST", "batch-inference", json=payload)
                    response_data = response.json()
                except requests.HTTPError as e:
                    response = e.response
                    response_data = response.json()

                if response.status_code != 200:
                    spinner.write(
                        to_colored_text(f"Error: {response.status_code}", state="fail")
                    )
                    spinner.stop()
                    print(to_colored_text(response_data, state="fail"))
                    return None
                else:
                    job_id = response_data["results"]
                    if cost_estimate:
                        spinner.write(
                            to_colored_text(
                                f"Awaiting cost estimates with job ID: {job_id}. You can safely detach and retrieve the cost estimates later."
                            )
                        )
                        spinner.stop()
                        self.await_job_completion(
                            job_id, obtain_results=False, is_cost_estimate=True
                        )
                        cost_estimate = self._get_job_cost_estimate(job_id)
                        spinner.write(
                            to_colored_text(
                                f"✔ Cost estimates retrieved for job {job_id}: ${cost_estimate}",
                                state="success",
                            )
                        )
                        return job_id
                    else:
                        name_text = f" and name {name}" if name is not None else ""
                        spinner.write(
                            to_colored_text(
                                f"🛠 Priority {job_priority} Job created with ID: {job_id}{name_text}",
                                state="success",
                            )
                        )
                        spinner.write(to_colored_text(f"Model: {model}"))
                        if not stay_attached:
                            clickable_link = make_clickable_link(
                                f"https://app.sutro.sh/jobs/{job_id}"
                            )
                            spinner.write(
                                to_colored_text(
                                    f"Use `so.get_job_status('{job_id}')` to check the status of the job, or monitor progress at {clickable_link}"
                                )
                            )
                            return job_id
        except KeyboardInterrupt:
            pass
        finally:
            if spinner:
                spinner.stop()

        success = False
        if stay_attached and job_id is not None:
            spinner.write(
                to_colored_text(
                    "Awaiting job start...",
                )
            )
            clickable_link = make_clickable_link(f"https://app.sutro.sh/jobs/{job_id}")
            spinner.write(
                to_colored_text(f"Progress can also be monitored at: {clickable_link}")
            )
            started = self._await_job_start(job_id)
            if not started:
                failure_reason = self._get_failure_reason(job_id)
                spinner.write(
                    to_colored_text(
                        f"Failure reason: {failure_reason['message']}", "fail"
                    )
                )
                return None

            pbar = None

            try:
                with self.do_request(
                    "GET",
                    f"/stream-job-progress/{job_id}",
                    stream=True,
                ) as streaming_response:
                    streaming_response.raise_for_status()
                    spinner = yaspin(
                        SPINNER,
                        text=to_colored_text("Awaiting status updates..."),
                        color=YASPIN_COLOR,
                    )
                    spinner.start()

                    token_state = {
                        "input_tokens": 0,
                        "output_tokens": 0,
                        "total_tokens_processed_per_second": 0,
                    }

                    for line in streaming_response.iter_lines():
                        if line:
                            try:
                                json_obj = json.loads(line)
                            except json.JSONDecodeError:
                                print("Error: ", line, flush=True)
                                continue

                            if json_obj["update_type"] == "progress":
                                if pbar is None:
                                    spinner.stop()
                                    postfix = "Input tokens processed: 0"
                                    pbar = fancy_tqdm(
                                        total=len(input_data),
                                        desc="Progress",
                                        style=1,
                                        postfix=postfix,
                                    )
                                if json_obj["result"] > pbar.n:
                                    pbar.update(json_obj["result"] - pbar.n)
                                    pbar.refresh()
                                if json_obj["result"] == len(input_data):
                                    success = True
                            elif json_obj["update_type"] == "tokens":
                                # Update only the values that are present in this update
                                # Currently, the way the progress stream endpoint is defined,
                                # its possible to have updates come in that only have 1 or 2 fields
                                new = {
                                    k: v
                                    for k, v in json_obj.get("result", {}).items()
                                    if k in token_state and v >= token_state[k]
                                }
                                token_state.update(new)

                                if pbar is not None:
                                    pbar.postfix = f"Input tokens processed: {token_state['input_tokens']}, Output tokens generated: {token_state['output_tokens']}, Total tokens/s: {token_state['total_tokens_processed_per_second']}"
                                    pbar.refresh()

            except KeyboardInterrupt:
                pass
            finally:
                # Need to clean these up on keyboard exit otherwise it causes
                # an error
                if pbar is not None:
                    pbar.close()
                if spinner is not None:
                    spinner.stop()
            if success:
                spinner.text = to_colored_text(
                    "✔ Job succeeded. Obtaining results...", state="success"
                )
                spinner.start()

                # TODO: we implment retries in cases where the job hasn't written results yet
                # it would be better if we could receive a fully succeeded status from the job
                # and not have such a race condition
                max_retries = 20  # winds up being 100 seconds cumulative delay
                retry_delay = 5  # initial delay in seconds
                job_results_response = None
                for _ in range(max_retries):
                    try:
                        job_results_response = self.do_request(
                            "POST",
                            "job-results",
                            json={
                                "job_id": job_id,
                            },
                        )
                        break
                    except requests.HTTPError:
                        time.sleep(retry_delay)
                        continue

                if not job_results_response or job_results_response.status_code != 200:
                    spinner.write(
                        to_colored_text(
                            "Job succeeded, but results are not yet available. Use `so.get_job_results('{job_id}')` to obtain results.",
                            state="fail",
                        )
                    )
                    spinner.stop()
                    return None

                results = job_results_response.json()["results"]["outputs"]

                if isinstance(data, (pd.DataFrame, pl.DataFrame)):
                    if isinstance(data, pd.DataFrame):
                        data[output_column] = results
                    elif isinstance(data, pl.DataFrame):
                        data = data.with_columns(pl.Series(output_column, results))
                    print(data)
                    spinner.write(
                        to_colored_text(
                            f"✔ Displaying result preview. You can join the results on the original dataframe with `so.get_job_results('{job_id}', with_original_df=<original_df>)`",
                            state="success",
                        )
                    )
                else:
                    print(results)
                    spinner.write(
                        to_colored_text(
                            f"✔ Job results received. You can re-obtain the results with `so.get_job_results('{job_id}')`",
                            state="success",
                        )
                    )
                spinner.stop()

                return job_id
            return None
        return None

    def infer(
        self,
        data: Union[List, pd.DataFrame, pl.DataFrame, str],
        model: ModelOptions = "gemma-3-12b-it",
        name: Optional[str] = None,
        description: Optional[str] = None,
        column: Union[str, List[str]] = None,
        output_column: str = "inference_result",
        job_priority: int = 0,
        output_schema: Union[Dict[str, Any], Type[BaseModel]] = None,
        sampling_params: dict = None,
        system_prompt: str = None,
        dry_run: bool = False,
        stay_attached: Optional[bool] = None,
        random_seed_per_input: bool = False,
        truncate_rows: bool = True,
    ):
        """
        Run inference on the provided data.

        This method allows you to run inference on the provided data using the Sutro API.
        It supports various data types such as lists, DataFrames (Polars or Pandas), file paths and datasets.

        Args:
            data (Union[List, pd.DataFrame, pl.DataFrame, str]): The data to run inference on.
            model (ModelOptions, optional): The model to use for inference. Defaults to "gemma-3-12b-it".
            name (str, optional): A job name for experiment/metadata tracking purposes. Defaults to None.
            description (str, optional): A job description for experiment/metadata tracking purposes. Defaults to None.
            column (Union[str, List[str]], optional): The column name to use for inference. Required if data is a DataFrame, file path, or dataset. If a list is supplied, it will concatenate the columns of the list into a single column, accepting separator strings.
            output_column (str, optional): The column name to store the inference results in if the input is a DataFrame. Defaults to "inference_result".
            job_priority (int, optional): The priority of the job. Defaults to 0.
            output_schema (Union[Dict[str, Any], BaseModel], optional): A structured schema for the output.
                Can be either a dictionary representing a JSON schema or a class that inherits from Pydantic BaseModel. Defaults to None.
            sampling_params: (dict, optional): The sampling parameters to use at generation time, ie temperature, top_p etc.
            system_prompt (str, optional): A system prompt to add to all inputs. This allows you to define the behavior of the model. Defaults to None.
            dry_run (bool, optional): If True, the method will return cost estimates instead of running inference. Defaults to False.
            stay_attached (bool, optional): If True, the method will stay attached to the job until it is complete. Defaults to True for prototyping jobs, False otherwise.
            random_seed_per_input (bool, optional): If True, the method will use a different random seed for each input. Defaults to False.
            truncate_rows (bool, optional): If True, any rows that have a token count exceeding the context window length of the selected model will be truncated to the max length that will fit within the context window. Defaults to True.

        Returns:
            str: The ID of the inference job.

        """
        # Default stay_attached to True for prototyping jobs (priority 0)
        if stay_attached is None:
            stay_attached = job_priority == 0

        json_schema = None
        if output_schema:
            # Convert BaseModel to dict if needed
            json_schema = normalize_output_schema(output_schema)

        return self._run_one_batch_inference(
            data,
            model,
            column,
            output_column,
            job_priority,
            json_schema,
            sampling_params,
            system_prompt,
            dry_run,
            stay_attached,
            random_seed_per_input,
            truncate_rows,
            name,
            description,
        )

    def infer_per_model(
        self,
        data: Union[List, pd.DataFrame, pl.DataFrame, str],
        models: List[ModelOptions],
        names: List[str] = None,
        descriptions: List[str] = None,
        column: Union[str, List[str]] = None,
        output_column: str = "inference_result",
        job_priority: int = 0,
        output_schema: Union[Dict[str, Any], Type[BaseModel]] = None,
        sampling_params: dict = None,
        system_prompt: str = None,
        dry_run: bool = False,
        random_seed_per_input: bool = False,
        truncate_rows: bool = True,
    ):
        """
        Run inference on the provided data, across multiple models. This method is often useful to sampling outputs from multiple models across the same dataset and compare the job_ids.

        For input data, it supports various data types such as lists, DataFrames (Polars or Pandas), file paths and datasets.

        Args:
            data (Union[List, pd.DataFrame, pl.DataFrame, str]): The data to run inference on.
            models (Union[ModelOptions, List[ModelOptions]], optional): The models to use for inference. Fans out each model to its own seperate job, over the same dataset.
            names (Union[str, List[str]], optional): A job name for experiment/metadata tracking purposes. If using a list of models, you must pass a list of names with length equal to the number of models, or None. Defaults to None.
            descriptions (Union[str, List[str]], optional): A job description for experiment/metadata tracking purposes. If using a list of models, you must pass a list of descriptions with length equal to the number of models, or None. Defaults to None.
            column (Union[str, List[str]], optional): The column name to use for inference. Required if data is a DataFrame, file path, or dataset. If a list is supplied, it will concatenate the columns of the list into a single column, accepting separator strings.
            output_column (str, optional): The column name to store the inference job_ids in if the input is a DataFrame. Defaults to "inference_result".
            job_priority (int, optional): The priority of the job. Defaults to 0.
            output_schema (Union[Dict[str, Any], BaseModel], optional): A structured schema for the output.
                Can be either a dictionary representing a JSON schema or a class that inherits from Pydantic BaseModel. Defaults to None.
            sampling_params: (dict, optional): The sampling parameters to use at generation time, ie temperature, top_p etc.
            system_prompt (str, optional): A system prompt to add to all inputs. This allows you to define the behavior of the model. Defaults to None.
            dry_run (bool, optional): If True, the method will return cost estimates instead of running inference. Defaults to False.
            stay_attached (bool, optional): If True, the method will stay attached to the job until it is complete. Defaults to True for prototyping jobs, False otherwise.
            random_seed_per_input (bool, optional): If True, the method will use a different random seed for each input. Defaults to False.
            truncate_rows (bool, optional): If True, any rows that have a token count exceeding the context window length of the selected model will be truncated to the max length that will fit within the context window. Defaults to True.

        Returns:
            str: The ID of the inference job.

        """
        if isinstance(names, list):
            if len(names) != len(models):
                raise ValueError(
                    "names parameter must be the same length as the models parameter."
                )
        elif names is None:
            names = [None] * len(models)
        else:
            raise ValueError(
                "names parameter must be  a list or None if using a list of models"
            )

        if isinstance(descriptions, list):
            if len(descriptions) != len(models):
                raise ValueError(
                    "descriptions parameter must be the same length as the models"
                    " parameter."
                )
        elif descriptions is None:
            descriptions = [None] * len(models)
        else:
            raise ValueError(
                "descriptions parameter must be a list or None if using a list of "
                "models"
            )

        json_schema = None
        if output_schema:
            # Convert BaseModel to dict if needed
            json_schema = normalize_output_schema(output_schema)

        def start_job(
            model_singleton: ModelOptions,
            name_singleton: str | None,
            description_singleton: str | None,
        ):
            return self._run_one_batch_inference(
                data,
                model_singleton,
                column,
                output_column,
                job_priority,
                json_schema,
                sampling_params,
                system_prompt,
                dry_run,
                False,
                random_seed_per_input,
                truncate_rows,
                name_singleton,
                description_singleton,
            )

        job_ids = [
            start_job(model, name, description)
            for model, name, description in zip(
                models, names, descriptions, strict=True
            )
        ]

        return job_ids

    def attach(self, job_id):
        """
        Attach to an existing job and stream its progress.

        Args:
            job_id (str): The ID of the job to attach to
        """

        s = requests.Session()
        pbar = None

        with yaspin(
            SPINNER,
            text=to_colored_text("Looking for job..."),
            color=YASPIN_COLOR,
        ) as spinner:
            # Fetch the specific job we want to attach to
            job = self._fetch_job(job_id)

            if not job:
                spinner.write(to_colored_text(f"Job {job_id} not found", state="fail"))
                return

            match job.get("status"):
                case "SUCCEEDED":
                    spinner.write(
                        to_colored_text(
                            f"Job already completed. You can obtain the results with `sutro jobs results {job_id}`"
                        )
                    )
                    return
                case "FAILED":
                    spinner.write(
                        to_colored_text("❌ Job is in failed state.", state="fail")
                    )
                    return
                case "CANCELLED":
                    spinner.write(
                        to_colored_text("❌ Job was cancelled.", state="fail")
                    )
                    return
                case _:
                    spinner.write(to_colored_text("✔ Job found!", state="success"))

        total_rows = job["num_rows"]
        success = False

        try:
            with self.do_request(
                "GET",
                f"/stream-job-progress/{job_id}",
                stream=True,
            ) as streaming_response:
                streaming_response.raise_for_status()
                spinner = yaspin(
                    SPINNER,
                    text=to_colored_text("Awaiting status updates..."),
                    color=YASPIN_COLOR,
                )
                clickable_link = make_clickable_link(
                    f"https://app.sutro.sh/jobs/{job_id}"
                )
                spinner.write(
                    to_colored_text(
                        f"Progress can also be monitored at: {clickable_link}"
                    )
                )
                spinner.start()
                for line in streaming_response.iter_lines():
                    if line:
                        try:
                            json_obj = json.loads(line)
                        except json.JSONDecodeError:
                            print("Error: ", line, flush=True)
                            continue

                        if json_obj["update_type"] == "progress":
                            if pbar is None:
                                spinner.stop()
                                postfix = "Input tokens processed: 0"
                                pbar = fancy_tqdm(
                                    total=total_rows,
                                    desc="Progress",
                                    style=1,
                                    postfix=postfix,
                                )
                            if json_obj["result"] > pbar.n:
                                pbar.update(json_obj["result"] - pbar.n)
                                pbar.refresh()
                            if json_obj["result"] == total_rows:
                                pbar.close()
                                success = True
                        elif json_obj["update_type"] == "tokens":
                            if pbar is not None:
                                pbar.postfix = f"Input tokens processed: {json_obj['result']['input_tokens']}, Tokens generated: {json_obj['result']['output_tokens']}, Total tokens/s: {json_obj['result'].get('total_tokens_processed_per_second')}"
                                pbar.refresh()

                if success:
                    spinner.write(
                        to_colored_text(
                            f"✔ Job succeeded. Use `sutro jobs results {job_id}` to obtain results.",
                            state="success",
                        )
                    )
                    spinner.stop()
        except KeyboardInterrupt:
            pass
        finally:
            if pbar:
                pbar.close()
            if spinner:
                spinner.stop()

    def list_jobs(self):
        """
        List all jobs.

        This method retrieves a list of all jobs associated with the API key.

        Returns:
            list: A list of job details, or None if the request fails.
        """
        with yaspin(
            SPINNER, text=to_colored_text("Fetching jobs"), color=YASPIN_COLOR
        ) as spinner:
            try:
                return self._list_all_jobs_for_user()
            except requests.HTTPError as e:
                spinner.write(
                    to_colored_text(
                        f"Bad status code: {e.response.status_code}", state="fail"
                    )
                )
                spinner.stop()
                print(to_colored_text(e.response.json(), state="fail"))
                return None

    def _list_all_jobs_for_user(self):
        response = self.do_request("GET", "list-jobs")
        return response.json()["jobs"]

    def _fetch_job(self, job_id):
        """
        Helper function to fetch a single job.
        """
        try:
            response = self.do_request("GET", f"jobs/{job_id}")
            return response.json().get("job")
        except requests.HTTPError:
            return None

    def _get_job_cost_estimate(self, job_id: str):
        """
        Get the cost estimate for a job.
        """
        job = self._fetch_job(job_id)
        if not job:
            return None

        return job.get("cost_estimate")

    def _get_failure_reason(self, job_id: str):
        """
        Get the failure reason for a job.
        """
        job = self._fetch_job(job_id)
        if not job:
            return None
        return job.get("failure_reason")

    def _fetch_job_status(self, job_id: str):
        """
        Core logic to fetch job status from the API.

        Args:
            job_id (str): The ID of the job to retrieve the status for.

        Returns:
            dict: The response JSON from the API.

        Raises:
            requests.HTTPError: If the API returns a non-200 status code.
        """
        response = self.do_request("GET", f"job-status/{job_id}")
        return response.json()["job_status"][job_id]

    def get_job_status(self, job_id: str):
        """
        Get the status of a job by its ID.

        This method retrieves the status of a job using its unique identifier.

        Args:
            job_id (str): The ID of the job to retrieve the status for.

        Returns:
            str: The status of the job.
        """
        with yaspin(
            SPINNER,
            text=to_colored_text(f"Checking job status with ID: {job_id}"),
            color=YASPIN_COLOR,
        ) as spinner:
            try:
                response_data = self._fetch_job_status(job_id)
                spinner.write(
                    to_colored_text("✔ Job status retrieved!", state="success")
                )
                return response_data
            except requests.HTTPError as e:
                spinner.write(
                    to_colored_text(
                        f"Bad status code: {e.response.status_code}", state="fail"
                    )
                )
                spinner.stop()
                print(to_colored_text(e.response.json(), state="fail"))
                return None

    def get_job_results(
        self,
        job_id: str,
        include_inputs: bool = False,
        include_cumulative_logprobs: bool = False,
        with_original_df: pl.DataFrame | pd.DataFrame = None,
        output_column: str = "inference_result",
        disable_cache: bool = False,
        unpack_json: bool = True,
    ) -> pl.DataFrame | pd.DataFrame:
        """
        Get the results of a job by its ID.

        This method retrieves the results of a job using its unique identifier.

        Args:
            job_id (str): The ID of the job to retrieve the results for.
            include_inputs (bool, optional): Whether to include the inputs in the results. Defaults to False.
            include_cumulative_logprobs (bool, optional): Whether to include the cumulative logprobs in the results. Defaults to False.
            with_original_df (pd.DataFrame | pl.DataFrame, optional): Original DataFrame to concatenate with results. Defaults to None.
            output_column (str, optional): Name of the output column. Defaults to "inference_result".
            disable_cache (bool, optional): Whether to disable the cache. Defaults to False.
            unpack_json (bool, optional): If the output_column is formatted as a JSON string, decides whether to unpack the top level JSON fields in the results into separate columns. Defaults to True.

        Returns:
            Union[pl.DataFrame, pd.DataFrame]: The results as a DataFrame. By default, returns polars.DataFrame; when with_original_df is an instance of pandas.DataFrame, returns pandas.DataFrame.
        """

        file_path = os.path.expanduser(f"~/.sutro/job-results/{job_id}.snappy.parquet")
        expected_num_columns = 1 + include_inputs + include_cumulative_logprobs
        contains_expected_columns = False
        if os.path.exists(file_path):
            num_columns = pq.read_table(file_path).num_columns
            contains_expected_columns = num_columns == expected_num_columns

        if disable_cache == False and contains_expected_columns:
            with yaspin(
                SPINNER,
                text=to_colored_text(f"Loading results from cache: {file_path}"),
                color=YASPIN_COLOR,
            ) as spinner:
                results_df = pl.read_parquet(file_path)
                spinner.write(
                    to_colored_text("✔ Results loaded from cache", state="success")
                )
        else:
            payload = {
                "job_id": job_id,
                "include_inputs": include_inputs,
                "include_cumulative_logprobs": include_cumulative_logprobs,
            }
            with yaspin(
                SPINNER,
                text=to_colored_text(f"Gathering results from job: {job_id}"),
                color=YASPIN_COLOR,
            ) as spinner:
                try:
                    response = self.do_request("POST", "job-results", json=payload)
                    response_data = response.json()
                    spinner.write(
                        to_colored_text("✔ Job results retrieved", state="success")
                    )
                except requests.HTTPError as e:
                    spinner.write(
                        to_colored_text(
                            f"Bad status code: {e.response.status_code}", state="fail"
                        )
                    )
                    spinner.stop()
                    print(to_colored_text(e.response.json(), state="fail"))
                    return None

            results_df = pl.DataFrame(response_data["results"])

            results_df = results_df.rename({"outputs": output_column})

            if not disable_cache:
                os.makedirs(os.path.dirname(file_path), exist_ok=True)
                results_df.write_parquet(file_path, compression="snappy")
                spinner.write(
                    to_colored_text("✔ Results saved to cache", state="success")
                )

        # Ordering inputs col first seems most logical/useful
        column_config = [
            ("inputs", include_inputs),
            (output_column, True),
            ("cumulative_logprobs", include_cumulative_logprobs),
        ]

        columns_to_keep = [
            col
            for col, include in column_config
            if include and col in results_df.columns
        ]

        results_df = results_df.select(columns_to_keep)

        if unpack_json:
            try:
                first_row = json.loads(
                    results_df.head(1)[output_column][0]
                )  # checks if the first row can be json decoded
                results_df = results_df.map_columns(
                    output_column, lambda s: s.str.json_decode()
                )
                results_df = results_df.with_columns(
                    pl.col(output_column).alias("output_column_json_decoded")
                )
                json_decoded_fields = first_row.keys()
                for field in json_decoded_fields:
                    results_df = results_df.with_columns(
                        pl.col("output_column_json_decoded")
                        .struct.field(field)
                        .alias(field)
                    )
                if sorted(list(set(json_decoded_fields))) == [
                    "content",
                    "reasoning_content",
                ]:  # if it's a reasoning model, we need to unpack the content field
                    content_keys = results_df.head(1)["content"][0].keys()
                    for key in content_keys:
                        results_df = results_df.with_columns(
                            pl.col("content").struct.field(key).alias(key)
                        )
                    results_df = results_df.drop("content")
                results_df = results_df.drop(
                    [output_column, "output_column_json_decoded"]
                )
            except Exception:
                # if the first row cannot be json decoded, do nothing
                pass

        # Handle concatenation with original DataFrame
        if with_original_df is not None:
            if isinstance(with_original_df, pd.DataFrame):
                # Convert to polars for consistent handling
                original_pl = pl.from_pandas(with_original_df)

                combined_df = original_pl.with_columns(results_df)

                # Convert back to pandas to match input type
                return combined_df.to_pandas()

            elif isinstance(with_original_df, pl.DataFrame):
                return with_original_df.with_columns(results_df)

        # Return pd.DataFrame type when appropriate
        if with_original_df is None and isinstance(with_original_df, pd.DataFrame):
            return results_df.to_pandas()

        return results_df

    def cancel_job(self, job_id: str):
        """
        Cancel a job by its ID.

        This method allows you to cancel a job using its unique identifier.

        Args:
            job_id (str): The ID of the job to cancel.

        Returns:
            dict: The status of the job.
        """
        with yaspin(
            SPINNER,
            text=to_colored_text(f"Cancelling job: {job_id}"),
            color=YASPIN_COLOR,
        ) as spinner:
            try:
                response = self.do_request("GET", f"job-cancel/{job_id}")
                spinner.write(to_colored_text("✔ Job cancelled", state="success"))
                return response.json()
            except requests.HTTPError as e:
                spinner.write(to_colored_text("Failed to cancel job", state="fail"))
                spinner.stop()
                print(to_colored_text(e.response.json(), state="fail"))
                return None

    def create_dataset(self):
        """
        Create a new dataset.

        This method creates a new empty dataset and returns its ID.

        Returns:
            str: The ID of the new dataset.
        """
        with yaspin(
            SPINNER, text=to_colored_text("Creating dataset"), color=YASPIN_COLOR
        ) as spinner:
            try:
                response = self.do_request("GET", "create-dataset")
                dataset_id = response.json()["dataset_id"]
                spinner.write(
                    to_colored_text(
                        f"✔ Dataset created with ID: {dataset_id}", state="success"
                    )
                )
                return dataset_id
            except requests.HTTPError as e:
                spinner.write(
                    to_colored_text(
                        f"Bad status code: {e.response.status_code}", state="fail"
                    )
                )
                spinner.stop()
                print(to_colored_text(e.response.json(), state="fail"))
                return None

    def upload_to_dataset(
        self,
        dataset_id: Union[List[str], str] = None,
        file_paths: Union[List[str], str] = None,
        verify_ssl: bool = True,
    ):
        """
        Upload data to a dataset.

        This method uploads files to a dataset. Accepts a dataset ID and file paths. If only a single parameter is provided, it will be interpreted as the file paths.

        Args:
            dataset_id (str): The ID of the dataset to upload to. If not provided, a new dataset will be created.
            file_paths (Union[List[str], str]): A list of paths to the files to upload, or a single path to a collection of files.
            verify_ssl (bool): Whether to verify SSL certificates. Set to False to bypass SSL verification for troubleshooting.

        Returns:
            dict: The response from the API.
        """
        # when only a single parameter is provided, it is interpreted as the file paths
        if file_paths is None and dataset_id is not None:
            file_paths = dataset_id
            dataset_id = None

        if file_paths is None:
            raise ValueError("File paths must be provided")

        if dataset_id is None:
            dataset_id = self.create_dataset()

        if isinstance(file_paths, str):
            # check if the file path is a directory
            if os.path.isdir(file_paths):
                file_paths = [
                    os.path.join(file_paths, f) for f in os.listdir(file_paths)
                ]
                if len(file_paths) == 0:
                    raise ValueError("No files found in the directory")
            else:
                file_paths = [file_paths]

        with yaspin(
            SPINNER,
            text=to_colored_text(f"Uploading files to dataset: {dataset_id}"),
            color=YASPIN_COLOR,
        ) as spinner:
            count = 0
            for file_path in file_paths:
                file_name = os.path.basename(file_path)

                files = {
                    "file": (
                        file_name,
                        open(file_path, "rb"),
                        "application/octet-stream",
                    )
                }

                payload = {
                    "dataset_id": dataset_id,
                }

                count += 1
                spinner.write(
                    to_colored_text(
                        f"Uploading file {count}/{len(file_paths)} to dataset: {dataset_id}"
                    )
                )

                try:
                    self.do_request(
                        "POST",
                        "/upload-to-dataset",
                        data=payload,
                        files=files,
                        verify=verify_ssl,
                    )
                except requests.exceptions.RequestException as e:
                    # Stop spinner before showing error to avoid terminal width error
                    spinner.stop()
                    print(to_colored_text(f"Upload failed: {str(e)}", state="fail"))
                    return None

            spinner.write(
                to_colored_text(
                    f"✔ {count} files successfully uploaded to dataset", state="success"
                )
            )
        return dataset_id

    def list_datasets(self):
        with yaspin(
            SPINNER, text=to_colored_text("Retrieving datasets"), color=YASPIN_COLOR
        ) as spinner:
            try:
                response = self.do_request("POST", "list-datasets")
                spinner.write(to_colored_text("✔ Datasets retrieved", state="success"))
                return response.json()["datasets"]
            except requests.HTTPError as e:
                spinner.fail(
                    to_colored_text(
                        f"Bad status code: {e.response.status_code}", state="fail"
                    )
                )
                print(to_colored_text(f"Error: {e.response.json()}", state="fail"))
                return None

    def list_dataset_files(self, dataset_id: str):
        payload = {
            "dataset_id": dataset_id,
        }
        with yaspin(
            SPINNER,
            text=to_colored_text(f"Listing files in dataset: {dataset_id}"),
            color=YASPIN_COLOR,
        ) as spinner:
            try:
                response = self.do_request("POST", "list-dataset-files", json=payload)
                spinner.write(
                    to_colored_text(
                        f"✔ Files listed in dataset: {dataset_id}", state="success"
                    )
                )
                return response.json()["files"]
            except requests.HTTPError as e:
                spinner.fail(
                    to_colored_text(
                        f"Bad status code: {e.response.status_code}", state="fail"
                    )
                )
                print(to_colored_text(f"Error: {e.response.json()}", state="fail"))
                return None

    def download_from_dataset(
        self,
        dataset_id: str,
        files: Union[List[str], str] = None,
        output_path: str = None,
    ):
        if files is None:
            files = self.list_dataset_files(dataset_id)
        elif isinstance(files, str):
            files = [files]

        if not files:
            print(
                to_colored_text(
                    f"Couldn't find files for dataset ID: {dataset_id}", state="fail"
                )
            )
            return

        # if no output path is provided, save the files to the current working directory
        if output_path is None:
            output_path = os.getcwd()

        with yaspin(
            SPINNER,
            text=to_colored_text(f"Downloading files from dataset: {dataset_id}"),
            color=YASPIN_COLOR,
        ) as spinner:
            count = 0
            for file in files:
                spinner.text = to_colored_text(
                    f"Downloading file {count + 1}/{len(files)} from dataset: {dataset_id}"
                )

                try:
                    payload = {
                        "dataset_id": dataset_id,
                        "file_name": file,
                    }
                    response = self.do_request(
                        "POST", "download-from-dataset", json=payload
                    )

                    file_content = response.content
                    with open(os.path.join(output_path, file), "wb") as f:
                        f.write(file_content)

                    count += 1
                except requests.HTTPError as e:
                    spinner.fail(
                        to_colored_text(
                            f"Bad status code: {e.response.status_code}", state="fail"
                        )
                    )
                    print(to_colored_text(f"Error: {e.response.json()}", state="fail"))
                    return
            spinner.write(
                to_colored_text(
                    f"✔ {count} files successfully downloaded from dataset: {dataset_id}",
                    state="success",
                )
            )

    def try_authentication(self, api_key: str):
        """
        Try to authenticate with the API key.

        This method allows you to authenticate with the API key.

        Args:
            api_key (str): The API key to authenticate with.

        Returns:
            dict: The status of the authentication.
        """
        with yaspin(
            SPINNER, text=to_colored_text("Checking API key"), color=YASPIN_COLOR
        ) as spinner:
            try:
                response = self.do_request("GET", "try-authentication", api_key)

                spinner.write(to_colored_text("✔"))
                return response.json()
            except requests.HTTPError as e:
                spinner.write(
                    to_colored_text(
                        f"API key failed to authenticate: {e.response.status_code}",
                        state="fail",
                    )
                )
                return None

    def get_quotas(self):
        with yaspin(
            SPINNER, text=to_colored_text("Fetching quotas"), color=YASPIN_COLOR
        ) as spinner:
            try:
                response = self.do_request("GET", "get-quotas")
                return response.json()["quotas"]
            except requests.HTTPError as e:
                spinner.fail(
                    to_colored_text(
                        f"Bad status code: {e.response.status_code}", state="fail"
                    )
                )
                print(to_colored_text(f"Error: {e.response.json()}", state="fail"))
                return None

    def await_job_completion(
        self,
        job_id: str,
        timeout: Optional[int] = 7200,
        obtain_results: bool = True,
        is_cost_estimate: bool = False,
    ) -> pl.DataFrame | None:
        """
        Waits for job completion to occur and then returns the results upon
        a successful completion.

        Prints out the job's status every 5 seconds.

        Args:
            job_id (str): The ID of the job to await.
            timeout (Optional[int]): The max time in seconds the function should wait for job results for. Default is 7200 (2 hours).

        Returns:
            pl.DataFrame: The results of the job in a polars DataFrame.
        """
        POLL_INTERVAL = 5

        results: pl.DataFrame | None = None
        start_time = time.time()
        with yaspin(
            SPINNER, text=to_colored_text("Awaiting job completion"), color=YASPIN_COLOR
        ) as spinner:
            if not is_cost_estimate:
                clickable_link = make_clickable_link(
                    f"https://app.sutro.sh/jobs/{job_id}"
                )
                spinner.write(
                    to_colored_text(
                        f"Progress can also be monitored at: {clickable_link}"
                    )
                )
            while (time.time() - start_time) < timeout:
                try:
                    status = self._fetch_job_status(job_id)
                except requests.HTTPError as e:
                    spinner.write(
                        to_colored_text(
                            f"Bad status code: {e.response.status_code}", state="fail"
                        )
                    )
                    spinner.stop()
                    print(to_colored_text(e.response.json(), state="fail"))
                    return None

                spinner.text = to_colored_text(f"Job status is {status} for {job_id}")

                if status == JobStatus.SUCCEEDED:
                    spinner.stop()  # Stop this spinner as `get_job_results` has its own spinner text
                    if obtain_results:
                        spinner.write(
                            to_colored_text(
                                "Job completed! Retrieving results...", "success"
                            )
                        )
                        results = self.get_job_results(job_id)
                    break
                if status == JobStatus.FAILED:
                    spinner.write(to_colored_text("Job has failed", "fail"))
                    return None
                if status == JobStatus.CANCELLED:
                    spinner.write(to_colored_text("Job has been cancelled"))
                    return None

                time.sleep(POLL_INTERVAL)

        return results

    def _clear_job_results_cache(self):  # only to be called by the CLI
        """
        Clears the cache for a job results.
        """
        if os.path.exists(os.path.expanduser("~/.sutro/job-results")):
            shutil.rmtree(os.path.expanduser("~/.sutro/job-results"))

    def _show_cache_contents(self):
        """
        Shows the contents and size of each file in the job results cache.
        """
        # get the size of the job-results directory
        with yaspin(
            SPINNER,
            text=to_colored_text("Retrieving job results cache contents"),
            color=YASPIN_COLOR,
        ) as spinner:
            if not os.path.exists(os.path.expanduser("~/.sutro/job-results")):
                spinner.write(to_colored_text("No job results cache found", "success"))
                return
            total_size = 0
            for file in os.listdir(os.path.expanduser("~/.sutro/job-results")):
                size = (
                    os.path.getsize(os.path.expanduser(f"~/.sutro/job-results/{file}"))
                    / 1024
                    / 1024
                    / 1024
                )
                total_size += size
                spinner.write(to_colored_text(f"File: {file} - Size: {size} GB"))
            spinner.write(
                to_colored_text(
                    f"Total size of results cache at ~/.sutro/job-results: {total_size} GB",
                    "success",
                )
            )

    def _await_job_start(self, job_id: str, timeout: Optional[int] = 7200):
        """
        Waits for job start to occur and then returns the results upon
        a successful start.

        """
        POLL_INTERVAL = 5

        start_time = time.time()
        with yaspin(
            SPINNER, text=to_colored_text("Awaiting job completion"), color=YASPIN_COLOR
        ) as spinner:
            while (time.time() - start_time) < timeout:
                try:
                    status = self._fetch_job_status(job_id)
                except requests.HTTPError as e:
                    spinner.write(
                        to_colored_text(
                            f"Bad status code: {e.response.status_code}", state="fail"
                        )
                    )
                    spinner.stop()
                    print(to_colored_text(e.response.json(), state="fail"))
                    return None

                spinner.text = to_colored_text(f"Job status is {status} for {job_id}")

                if status == JobStatus.RUNNING or status == JobStatus.STARTING:
                    return True
                if status == JobStatus.FAILED:
                    return False
                if status == JobStatus.CANCELLED:
                    return False

                time.sleep(POLL_INTERVAL)

        return False<|MERGE_RESOLUTION|>--- conflicted
+++ resolved
@@ -21,12 +21,8 @@
 )
 from sutro.interfaces import JobStatus
 from sutro.templates.classification import ClassificationTemplates
-from sutro.templates.embed import EmbeddingTemplates
-<<<<<<< HEAD
-from sutro.templates.evals import EvalTemplates
-=======
+from sutro.templates.embed import EmbeddingTemplates,EvalTemplates
 from sutro.validation import check_version, check_for_api_key
->>>>>>> 7936e9f9
 
 JOB_NAME_CHAR_LIMIT = 45
 JOB_DESCRIPTION_CHAR_LIMIT = 512
@@ -57,11 +53,7 @@
     return f"\033]8;;{url}\033\\{text}\033]8;;\033\\"
 
 
-<<<<<<< HEAD
-class Sutro(EmbeddingTemplates, EvalTemplates):
-=======
-class Sutro(EmbeddingTemplates, ClassificationTemplates):
->>>>>>> 7936e9f9
+class Sutro(EmbeddingTemplates, ClassificationTemplates, EvalTemplates):
     def __init__(self, api_key: str = None, base_url: str = "https://api.sutro.sh/"):
         self.api_key = api_key or check_for_api_key()
         self.base_url = base_url
