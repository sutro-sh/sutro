import threading
from concurrent.futures import ThreadPoolExecutor
from contextlib import contextmanager
from enum import Enum

import requests
import pandas as pd
import polars as pl
import json
from typing import Union, List, Optional, Literal, Generator, Dict, Any
import os
import sys
from yaspin import yaspin
from yaspin.spinners import Spinners
from colorama import init, Fore, Back, Style
from tqdm import tqdm
import time
from pydantic import BaseModel
import json


class JobStatus(str, Enum):
    """Job statuses that will be returned by the API & SDK"""

    UNKNOWN = "UNKNOWN"
    QUEUED = "QUEUED"  # Job is waiting to start
    STARTING = "STARTING"  # Job is in the process of starting up
    RUNNING = "RUNNING"  # Job is actively running
    SUCCEEDED = "SUCCEEDED"  # Job completed successfully
    CANCELLING = "CANCELLING"  # Job is in the process of being canceled
    CANCELLED = "CANCELLED"  # Job was canceled by the user
    FAILED = "FAILED"  # Job failed

    @classmethod
    def terminal_statuses(cls) -> list["JobStatus"]:
        return [
            cls.SUCCEEDED,
            cls.FAILED,
            cls.CANCELLING,
            cls.CANCELLED,
        ]

    def is_terminal(self) -> bool:
        return self in self.terminal_statuses()

# Initialize colorama (required for Windows)
init()


# This is how yaspin defines is_jupyter logic
def is_jupyter() -> bool:
    return not sys.stdout.isatty()


# `color` param not supported in Jupyter notebooks
YASPIN_COLOR = None if is_jupyter() else "blue"
SPINNER = Spinners.dots14

# Models available for inference.  Keep in sync with the backend configuration
# so users get helpful autocompletion when selecting a model.
ModelOptions = Literal[
    "llama-3.2-3b",
    "llama-3.1-8b",
    "llama-3.3-70b",
    "llama-3.3-70b",
    "qwen-3-4b",
    "qwen-3-32b",
    "qwen-3-4b-thinking",
    "qwen-3-32b-thinking",
    "gemma-3-4b-it",
    "gemma-3-27b-it",
    "multilingual-e5-large-instruct",
    "gte-qwen2-7b-instruct",
]


def to_colored_text(
    text: str, state: Optional[Literal["success", "fail"]] = None
) -> str:
    """
    Apply color to text based on state.

    Args:
        text (str): The text to color
        state (Optional[Literal['success', 'fail']]): The state that determines the color.
            Options: 'success', 'fail', or None (default blue)

    Returns:
        str: Text with appropriate color applied
    """
    match state:
        case "success":
            return f"{Fore.GREEN}{text}{Style.RESET_ALL}"
        case "fail":
            return f"{Fore.RED}{text}{Style.RESET_ALL}"
        case _:
            # Default to blue for normal/processing states
            return f"{Fore.BLUE}{text}{Style.RESET_ALL}"

# Isn't fully support in all terminals unfortunately. We should switch to Rich
# at some point, but even Rich links aren't clickable on MacOS Terminal
def make_clickable_link(url, text=None):
    """
    Create a clickable link for terminals that support OSC 8 hyperlinks.
    Falls back to plain text for terminals that don't support it.
    """
    if text is None:
        text = url
    return f"\033]8;;{url}\033\\{text}\033]8;;\033\\"

class Sutro:
    def __init__(
        self, api_key: str = None, base_url: str = "https://api.sutro.sh/"
    ):
        self.api_key = api_key or self.check_for_api_key()
        self.base_url = base_url

    def check_for_api_key(self):
        """
        Check for an API key in the user's home directory.

        This method looks for a configuration file named 'config.json' in the
        '.sutro' directory within the user's home directory.
        If the file exists, it attempts to read the API key from it.

        Returns:
            str or None: The API key if found in the configuration file, or None if not found.

        Note:
            The expected structure of the config.json file is:
            {
                "api_key": "your_api_key_here"
            }
        """
        CONFIG_DIR = os.path.expanduser("~/.sutro")
        CONFIG_FILE = os.path.join(CONFIG_DIR, "config.json")
        if os.path.exists(CONFIG_FILE):
            with open(CONFIG_FILE, "r") as f:
                config = json.load(f)
            return config.get("api_key")
        else:
            return None

    def set_api_key(self, api_key: str):
        """
        Set the API key for the Sutro API.

        This method allows you to set the API key for the Sutro API.
        The API key is used to authenticate requests to the API.

        Args:
            api_key (str): The API key to set.

        Returns:
            None
        """
        self.api_key = api_key

    def handle_data_helper(
        self, data: Union[List, pd.DataFrame, pl.DataFrame, str], column: str = None
    ):
        if isinstance(data, list):
            input_data = data
        elif isinstance(data, (pd.DataFrame, pl.DataFrame)):
            if column is None:
                raise ValueError("Column name must be specified for DataFrame input")
            input_data = data[column].to_list()
        elif isinstance(data, str):
            if data.startswith("dataset-"):
                input_data = data + ":" + column
            else:
                file_ext = os.path.splitext(data)[1].lower()
                if file_ext == ".csv":
                    df = pl.read_csv(data)
                elif file_ext == ".parquet":
                    df = pl.read_parquet(data)
                elif file_ext in [".txt", ""]:
                    with open(data, "r") as file:
                        input_data = [line.strip() for line in file]
                else:
                    raise ValueError(f"Unsupported file type: {file_ext}")

                if file_ext in [".csv", ".parquet"]:
                    if column is None:
                        raise ValueError(
                            "Column name must be specified for CSV/Parquet input"
                        )
                    input_data = df[column].to_list()
        else:
            raise ValueError(
                "Unsupported data type. Please provide a list, DataFrame, or file path."
            )

        return input_data

    def set_base_url(self, base_url: str):
        """
        Set the base URL for the Sutro API.

        This method allows you to set the base URL for the Sutro API.
        The base URL is used to authenticate requests to the API.

        Args:
            base_url (str): The base URL to set.
        """
        self.base_url = base_url

    def _run_one_batch_inference(
        self,
        data: Union[List, pd.DataFrame, pl.DataFrame, str],
<<<<<<< HEAD
        model: ModelOptions = "llama-3.1-8b",
        column: str = None,
        output_column: str = "inference_result",
        job_priority: int = 0,
        output_schema: Union[Dict[str, Any], BaseModel] = None,
        sampling_params: dict = None,
        system_prompt: str = None,
        cost_estimate: bool = False,
        stay_attached: Optional[bool] = None,
        random_seed_per_input: bool = False,
        truncate_rows: bool = False
    ):
        """
        Run inference on the provided data.

        This method allows you to run inference on the provided data using the Sutro API.
        It supports various data types such as lists, pandas DataFrames, polars DataFrames, file paths and datasets.

        Args:
            data (Union[List, pd.DataFrame, pl.DataFrame, str]): The data to run inference on.
            model (ModelOptions, optional): The model to use for inference. Defaults to "llama-3.1-8b".
            column (str, optional): The column name to use for inference. Required if data is a DataFrame, file path, or dataset.
            output_column (str, optional): The column name to store the inference results in if the input is a DataFrame. Defaults to "inference_result".
            job_priority (int, optional): The priority of the job. Defaults to 0.
            output_schema (Union[Dict[str, Any], BaseModel], optional): A structured schema for the output.
                Can be either a dictionary representing a JSON schema or a pydantic BaseModel. Defaults to None.
            sampling_params: (dict, optional): The sampling parameters to use at generation time, ie temperature, top_p etc.
            system_prompt (str, optional): A system prompt to add to all inputs. This allows you to define the behavior of the model. Defaults to None.
            cost_estimate (bool, optional): If True, the method will return cost estimates instead of running inference. Defaults to False.
            stay_attached (bool, optional): If True, the method will stay attached to the job until it is complete. Defaults to True for prototyping jobs, False otherwise.
            random_seed_per_input (bool, optional): If True, the method will use a different random seed for each input. Defaults to False.
            truncate_rows (bool, optional): If True, any rows that have a token count exceeding the context window length of the selected model will be truncated to the max length that will fit within the context window. Defaults to False.

        Returns:
            Union[List, pd.DataFrame, pl.DataFrame, str]: The results of the inference.

        """
=======
        model: ModelOptions,
        column: str,
        output_column: str,
        job_priority: int,
        json_schema: Dict[str, Any],
        sampling_params: dict,
        system_prompt: str,
        dry_run: bool,
        stay_attached: Optional[bool],
        random_seed_per_input: bool,
        truncate_rows: bool
    ):
>>>>>>> b46f9670
        input_data = self.handle_data_helper(data, column)
        endpoint = f"{self.base_url}/batch-inference"
        headers = {
            "Authorization": f"Key {self.api_key}",
            "Content-Type": "application/json",
        }
        payload = {
            "model": model,
            "inputs": input_data,
            "job_priority": job_priority,
            "json_schema": json_schema,
            "system_prompt": system_prompt,
            "cost_estimate": cost_estimate,
            "sampling_params": sampling_params,
            "random_seed_per_input": random_seed_per_input,
            "truncate_rows": truncate_rows
        }

        # There are two gotchas with yaspin:
        # 1. Can't use print while in spinner is running
        # 2. When writing to stdout via spinner.fail, spinner.write etc, there is a pretty strict
        # limit for content length in jupyter notebooks, where it wisll give an error about:
        # Terminal size {self._terminal_width} is too small to display spinner with the given settings.
        # https://github.com/pavdmyt/yaspin/blob/9c7430b499ab4611888ece39783a870e4a05fa45/yaspin/core.py#L568-L571
        job_id = None
        t = f"Creating {'[cost estimate] ' if cost_estimate else ''}priority {job_priority} job"
        spinner_text = to_colored_text(t)
        try:
            with yaspin(SPINNER, text=spinner_text, color=YASPIN_COLOR) as spinner:
                response = requests.post(
                    endpoint, data=json.dumps(payload), headers=headers
                )
                response_data = response.json()
                if response.status_code != 200:
                    spinner.write(
                        to_colored_text(f"Error: {response.status_code}", state="fail")
                    )
                    spinner.stop()
                    print(to_colored_text(response.json(), state="fail"))
                    return None
                else:
                    job_id = response_data["results"]
                    if cost_estimate:
                        spinner.write(
                            to_colored_text(f"Awaiting cost estimates with job ID: {job_id}. You can safely detach and retrieve the cost estimates later.")
                        )
                        spinner.stop()
                        self.await_job_completion(job_id, obtain_results=False, is_cost_estimate=True)
                        cost_estimate = self._get_job_cost_estimate(job_id)
                        spinner.write(
                            to_colored_text(f"✔ Cost estimates retrieved for job {job_id}: ${cost_estimate}", state="success")
                        )
                        return job_id
                    else:
                        spinner.write(
                            to_colored_text(
                                f"🛠 Priority {job_priority} Job created with ID: {job_id}.",
                                state="success",
                            )
                        )
                        if not stay_attached:
                            clickable_link = make_clickable_link(f'https://app.sutro.sh/jobs/{job_id}')
                            spinner.write(
                                to_colored_text(
                                    f"Use `so.get_job_status('{job_id}')` to check the status of the job, or monitor progress at {clickable_link}"
                                    )
                                )
                            return job_id
        except KeyboardInterrupt:
            pass
        finally:
            if spinner:
                spinner.stop()

        success = False
        if stay_attached and job_id is not None:
            spinner.write(to_colored_text("Awaiting job start...", ))
            clickable_link = make_clickable_link(f'https://app.sutro.sh/jobs/{job_id}')
            spinner.write(to_colored_text(f'Progress can also be monitored at: {clickable_link}'))
            started = self._await_job_start(job_id)
            if not started:
                failure_reason = self._get_failure_reason(job_id)
                spinner.write(to_colored_text(f"Failure reason: {failure_reason['message']}", "fail"))
                return None
            s = requests.Session()
            pbar = None

            try:
                with requests.get(
                        f"{self.base_url}/stream-job-progress/{job_id}",
                        headers=headers,
                        stream=True,
                ) as streaming_response:
                    streaming_response.raise_for_status()
                    spinner = yaspin(
                        SPINNER,
                        text=to_colored_text("Awaiting status updates..."),
                        color=YASPIN_COLOR,
                    )
                    spinner.start()

                    token_state = {
                        'input_tokens': 0,
                        'output_tokens': 0,
                            'total_tokens_processed_per_second': 0
                    }

                    for line in streaming_response.iter_lines():
                        if line:
                            try:
                                json_obj = json.loads(line)
                            except json.JSONDecodeError:
                                print("Error: ", line, flush=True)
                                continue

                            if json_obj["update_type"] == "progress":
                                if pbar is None:
                                    spinner.stop()
                                    postfix = f"Input tokens processed: 0"
                                    pbar = self.fancy_tqdm(
                                        total=len(input_data),
                                        desc="Progress",
                                        style=1,
                                        postfix=postfix,
                                    )
                                if json_obj["result"] > pbar.n:
                                    pbar.update(json_obj["result"] - pbar.n)
                                    pbar.refresh()
                                if json_obj["result"] == len(input_data):
                                    success = True
                            elif json_obj["update_type"] == "tokens":
                                # Update only the values that are present in this update
                                # Currently, the way the progress stream endpoint is defined,
                                # its possible to have updates come in that only have 1 or 2 fields
                                new = {
                                    k: v for k, v in json_obj.get('result', {}).items()
                                    if k in token_state and v >= token_state[k]
                                }
                                token_state.update(new)

                                if pbar is not None:
                                    pbar.postfix = f"Input tokens processed: {token_state['input_tokens']}, Output tokens generated: {token_state['output_tokens']}, Total tokens/s: {token_state['total_tokens_processed_per_second']}"
                                    pbar.refresh()

            except KeyboardInterrupt:
                pass
            finally:
                # Need to clean these up on keyboard exit otherwise it causes
                # an error
                if pbar is not None:
                    pbar.close()
                if spinner is not None:
                    spinner.stop()
            if success:
                spinner.text = to_colored_text(
                    "✔ Job succeeded. Obtaining results...", state="success"
                )
                spinner.start()

                payload = {
                    "job_id": job_id,
                }

                # TODO: we implment retries in cases where the job hasn't written results yet
                # it would be better if we could receive a fully succeeded status from the job
                # and not have such a race condition
                max_retries = 20 # winds up being 100 seconds cumulative delay
                retry_delay = 5 # initial delay in seconds

                for _ in range(max_retries):
                    time.sleep(retry_delay)

                    job_results_response = s.post(
                        f"{self.base_url}/job-results",
                        headers=headers,
                        data=json.dumps(payload),
                    )
                    if job_results_response.status_code == 200:
                        break

                if job_results_response.status_code != 200:
                    spinner.write(
                        to_colored_text(
                            "Job succeeded, but results are not yet available. Use `so.get_job_results('{job_id}')` to obtain results.",
                            state="fail",
                        )
                    )
                    spinner.stop()
                    return None

                results = job_results_response.json()["results"]["outputs"]

                spinner.write(
                    to_colored_text(
                        f"✔ Job results received. You can re-obtain the results with `so.get_job_results('{job_id}')`",
                        state="success",
                    )
                )
                spinner.stop()

                if isinstance(data, (pd.DataFrame, pl.DataFrame)):
                    if isinstance(data, pd.DataFrame):
                        data[output_column] = results
                    elif isinstance(data, pl.DataFrame):
                        data = data.with_columns(pl.Series(output_column, results))
                    return data

                return results
            return None
        return None

    def infer(
        self,
        data: Union[List, pd.DataFrame, pl.DataFrame, str],
        model: Union[ModelOptions, List[ModelOptions]] = "llama-3.1-8b",
        column: str = None,
        output_column: str = "inference_result",
        job_priority: int = 0,
        output_schema: Union[Dict[str, Any], BaseModel] = None,
        sampling_params: dict = None,
        system_prompt: str = None,
        dry_run: bool = False,
        stay_attached: Optional[bool] = None,
        random_seed_per_input: bool = False,
        truncate_rows: bool = False
    ):
        """
        Run inference on the provided data.

        This method allows you to run inference on the provided data using the Sutro API.
        It supports various data types such as lists, pandas DataFrames, polars DataFrames, file paths and datasets.

        Args:
            data (Union[List, pd.DataFrame, pl.DataFrame, str]): The data to run inference on.
            model (Union[ModelOptions, List[ModelOptions]], optional): The model(s) to use for inference. Defaults to "llama-3.1-8b". You can pass a single model or a list of models. In the case of a list, the inference will be run in parallel for each model and stay_attached will be set to False.
            column (str, optional): The column name to use for inference. Required if data is a DataFrame, file path, or dataset.
            output_column (str, optional): The column name to store the inference results in if the input is a DataFrame. Defaults to "inference_result".
            job_priority (int, optional): The priority of the job. Defaults to 0.
            output_schema (Union[Dict[str, Any], BaseModel], optional): A structured schema for the output.
                Can be either a dictionary representing a JSON schema or a pydantic BaseModel. Defaults to None.
            sampling_params: (dict, optional): The sampling parameters to use at generation time, ie temperature, top_p etc.
            system_prompt (str, optional): A system prompt to add to all inputs. This allows you to define the behavior of the model. Defaults to None.
            dry_run (bool, optional): If True, the method will return cost estimates instead of running inference. Defaults to False.
            stay_attached (bool, optional): If True, the method will stay attached to the job until it is complete. Defaults to True for prototyping jobs, False otherwise.
            random_seed_per_input (bool, optional): If True, the method will use a different random seed for each input. Defaults to False.
            truncate_rows (bool, optional): If True, any rows that have a token count exceeding the context window length of the selected model will be truncated to the max length that will fit within the context window. Defaults to False.

        Returns:
            Union[List, pd.DataFrame, pl.DataFrame, str]: The results of the inference.

        """
        if isinstance(model, list) == False:
            model_list = [model]
            stay_attached = stay_attached if stay_attached is not None else job_priority == 0
        else:
            model_list = model
            stay_attached = False

        # Convert BaseModel to dict if needed
        if output_schema is not None:
            if hasattr(output_schema, 'model_json_schema'):  # Check for pydantic Model interface
                json_schema = output_schema.model_json_schema()
            elif isinstance(output_schema, dict):
                json_schema = output_schema
            else:
                raise ValueError("Invalid output schema type. Must be a dictionary or a pydantic Model.")
        else:
            json_schema = None

        for model in model_list:
            res = self._run_one_batch_inference(
                data,
                model,
                column,
                output_column,
                job_priority,
                json_schema,
                sampling_params,
                system_prompt,
                dry_run,
                stay_attached,
                random_seed_per_input,
                truncate_rows
            )
            if stay_attached:
                return res


    def attach(self, job_id):
        """
        Attach to an existing job and stream its progress.

        Args:
            job_id (str): The ID of the job to attach to
        """

        s = requests.Session()
        payload = {
            "job_id": job_id,
        }
        pbar = None

        headers = {
            "Authorization": f"Key {self.api_key}",
            "Content-Type": "application/json",
        }

        with yaspin(
                SPINNER,
                text=to_colored_text("Looking for job..."),
                color=YASPIN_COLOR,
        ) as spinner:
            # Fetch the specific job we want to attach to
            job = self._fetch_job(job_id)

            if not job:
                spinner.write(to_colored_text(f"Job {job_id} not found", state="fail"))
                return

            match job.get("status"):
                case "SUCCEEDED":
                    spinner.write(
                        to_colored_text(
                            f"Job already completed. You can obtain the results with `sutro jobs results {job_id}`"
                        )
                    )
                    return
                case "FAILED":
                    spinner.write(to_colored_text("❌ Job is in failed state.", state="fail"))
                    return
                case "CANCELLED":
                    spinner.write(to_colored_text("❌ Job was cancelled.", state="fail"))
                    return
                case _:
                    spinner.write(to_colored_text("✔ Job found!", state="success"))

        total_rows = job["num_rows"]
        success = False

        try:
            with s.get(
                    f"{self.base_url}/stream-job-progress/{job_id}",
                    headers=headers,
                    stream=True,
            ) as streaming_response:
                streaming_response.raise_for_status()
                spinner = yaspin(
                    SPINNER,
                    text=to_colored_text("Awaiting status updates..."),
                    color=YASPIN_COLOR,
                )
                clickable_link = make_clickable_link(f'https://app.sutro.sh/jobs/{job_id}')
                spinner.write(to_colored_text(f'Progress can also be monitored at: {clickable_link}'))
                spinner.start()
                for line in streaming_response.iter_lines():
                    if line:
                        try:
                            json_obj = json.loads(line)
                        except json.JSONDecodeError:
                            print("Error: ", line, flush=True)
                            continue

                        if json_obj["update_type"] == "progress":
                            if pbar is None:
                                spinner.stop()
                                postfix = f"Input tokens processed: 0"
                                pbar = self.fancy_tqdm(
                                    total=total_rows,
                                    desc="Progress",
                                    style=1,
                                    postfix=postfix,
                                )
                            if json_obj["result"] > pbar.n:
                                pbar.update(json_obj["result"] - pbar.n)
                                pbar.refresh()
                            if json_obj["result"] == total_rows:
                                pbar.close()
                                success = True
                        elif json_obj["update_type"] == "tokens":
                            if pbar is not None:
                                pbar.postfix = f"Input tokens processed: {json_obj['result']['input_tokens']}, Tokens generated: {json_obj['result']['output_tokens']}, Total tokens/s: {json_obj['result'].get('total_tokens_processed_per_second')}"
                                pbar.refresh()

                if success:
                    spinner.write(
                        to_colored_text(
                            f"✔ Job succeeded. Use `sutro jobs results {job_id}` to obtain results.",
                            state="success",
                        )
                    )
                    spinner.stop()
        except KeyboardInterrupt:
            pass
        finally:
            if pbar:
                pbar.close()
            if spinner:
                spinner.stop()



    def fancy_tqdm(
        self,
        total: int,
        desc: str = "Progress",
        color: str = "blue",
        style=1,
        postfix: str = None,
    ):
        """
        Creates a customized tqdm progress bar with different styling options.

        Args:
            total (int): Total iterations
            desc (str): Description for the progress bar
            color (str): Color of the progress bar (green, blue, red, yellow, magenta)
            style (int): Style preset (1-4)
            postfix (str): Postfix for the progress bar
        """

        # Style presets
        style_presets = {
            1: {
                "bar_format": "{l_bar}{bar:30}| {n_fmt}/{total_fmt} | {percentage:3.0f}% {postfix}",
                "ascii": "░▒█",
            },
            2: {
                "bar_format": "╢{l_bar}{bar:30}╟ {percentage:3.0f}%",
                "ascii": "▁▂▃▄▅▆▇█",
            },
            3: {
                "bar_format": "{desc}: |{bar}| {percentage:3.0f}% [{elapsed}<{remaining}]",
                "ascii": "◯◔◑◕●",
            },
            4: {
                "bar_format": "⏳ {desc} {percentage:3.0f}% |{bar}| {n_fmt}/{total_fmt}",
                "ascii": "⬜⬛",
            },
            5: {
                "bar_format": "⏳ {desc} {percentage:3.0f}% |{bar}| {n_fmt}/{total_fmt}",
                "ascii": "▏▎▍▌▋▊▉█",
            },
        }

        # Get style configuration
        style_config = style_presets.get(style, style_presets[1])

        return tqdm(
            total=total,
            desc=desc,
            colour=color,
            bar_format=style_config["bar_format"],
            ascii=style_config["ascii"],
            ncols=80,
            dynamic_ncols=True,
            smoothing=0.3,
            leave=True,
            postfix=postfix,
        )

    def list_jobs(self):
        """
        List all jobs.

        This method retrieves a list of all jobs associated with the API key.

        Returns:
            list: A list of job details.
        """
        endpoint = f"{self.base_url}/list-jobs"
        headers = {
            "Authorization": f"Key {self.api_key}",
            "Content-Type": "application/json",
        }

        with yaspin(
            SPINNER, text=to_colored_text("Fetching jobs"), color=YASPIN_COLOR
        ) as spinner:
            response = requests.get(endpoint, headers=headers)
            if response.status_code != 200:
                spinner.write(
                    to_colored_text(
                        f"Bad status code: {response.status_code}", state="fail"
                    )
                )
                spinner.stop()
                print(to_colored_text(response.json(), state="fail"))
                return
        return response.json()["jobs"]

    def _list_jobs_helper(self):
        """
        Helper function to list jobs.
        """
        endpoint = f"{self.base_url}/list-jobs˚"
        headers = {
            "Authorization": f"Key {self.api_key}",
            "Content-Type": "application/json",
        }
        response = requests.get(endpoint, headers=headers)
        if response.status_code != 200:
            return None
        return response.json()["jobs"]

    def _fetch_job(self, job_id):
        """
        Helper function to fetch a single job.
        """
        endpoint = f"{self.base_url}/jobs/{job_id}"
        headers = {
            "Authorization": f"Key {self.api_key}",
            "Content-Type": "application/json",
        }
        response = requests.get(endpoint, headers=headers)
        if response.status_code != 200:
            return None
        return response.json().get('job')

    def _get_job_cost_estimate(self, job_id: str):
        """
        Get the cost estimate for a job.
        """
        job = self._fetch_job(job_id)
        if not job:
            return None

        return job.get('cost_estimate')
    
    def _get_failure_reason(self, job_id: str):
        """
        Get the failure reason for a job.
        """
        job = self._fetch_job(job_id)
        if not job:
            return None
        return job.get('failure_reason')

    def _fetch_job_status(self, job_id: str):
        """
        Core logic to fetch job status from the API.

        Args:
            job_id (str): The ID of the job to retrieve the status for.

        Returns:
            dict: The response JSON from the API.

        Raises:
            requests.HTTPError: If the API returns a non-200 status code.
        """
        endpoint = f"{self.base_url}/job-status/{job_id}"
        headers = {
            "Authorization": f"Key {self.api_key}",
            "Content-Type": "application/json",
        }

        response = requests.get(endpoint, headers=headers)
        response.raise_for_status()

        return response.json()["job_status"][job_id]

    def get_job_status(self, job_id: str):
        """
        Get the status of a job by its ID.

        This method retrieves the status of a job using its unique identifier.

        Args:
            job_id (str): The ID of the job to retrieve the status for.

        Returns:
            str: The status of the job.
        """
        with yaspin(
                SPINNER,
                text=to_colored_text(f"Checking job status with ID: {job_id}"),
                color=YASPIN_COLOR,
        ) as spinner:
            try:
                response_data = self._fetch_job_status(job_id)
                spinner.write(to_colored_text("✔ Job status retrieved!", state="success"))
                return response_data["job_status"][job_id]
            except requests.HTTPError as e:
                spinner.write(
                    to_colored_text(
                        f"Bad status code: {e.response.status_code}", state="fail"
                    )
                )
                spinner.stop()
                print(to_colored_text(e.response.json(), state="fail"))
                return None

    def get_job_results(
            self,
            job_id: str,
            include_inputs: bool = False,
            include_cumulative_logprobs: bool = False,
            with_original_df: pl.DataFrame | pd.DataFrame = None,
            output_column: str = "inference_result",
    ):
        """
        Get the results of a job by its ID.

        This method retrieves the results of a job using its unique identifier.

        Args:
            job_id (str): The ID of the job to retrieve the results for.
            include_inputs (bool, optional): Whether to include the inputs in the results. Defaults to False.
            include_cumulative_logprobs (bool, optional): Whether to include the cumulative logprobs in the results. Defaults to False.
            with_original_df (pd.DataFrame | pl.DataFrame, optional): Original DataFrame to concatenate with results. Defaults to None.
            output_column (str, optional): Name of the output column. Defaults to "inference_result".

        Returns:
            Union[pl.DataFrame, pd.DataFrame]: The results as a DataFrame. By default, returns polars.DataFrame; when with_original_df is an instance of pandas.DataFrame, returns pandas.DataFrame.
        """
        endpoint = f"{self.base_url}/job-results"
        payload = {
            "job_id": job_id,
            "include_inputs": include_inputs,
            "include_cumulative_logprobs": include_cumulative_logprobs,
        }
        headers = {
            "Authorization": f"Key {self.api_key}",
            "Content-Type": "application/json",
        }
        with yaspin(
                SPINNER,
                text=to_colored_text(f"Gathering results from job: {job_id}"),
                color=YASPIN_COLOR,
        ) as spinner:
            response = requests.post(
                endpoint, data=json.dumps(payload), headers=headers
            )
            if response.status_code != 200:
                spinner.write(
                    to_colored_text(
                        f"Bad status code: {response.status_code}", state="fail"
                    )
                )
                spinner.stop()
                print(to_colored_text(response.json(), state="fail"))
                return None

            spinner.write(
                to_colored_text("✔ Job results retrieved", state="success")
            )

        response_data = response.json()
        results_df = pl.DataFrame(response_data["results"])

        results_df = results_df.rename({'outputs': output_column})

        # Ordering inputs col first seems most logical/useful
        column_config = [
            ('inputs', include_inputs),
            (output_column, True),
            ('cumulative_logprobs', include_cumulative_logprobs),
        ]

        columns_to_keep = [col for col, include in column_config
                           if include and col in results_df.columns]

        results_df = results_df.select(columns_to_keep)

        # Handle concatenation with original DataFrame
        if with_original_df is not None:
            if isinstance(with_original_df, pd.DataFrame):
                # Convert to polars for consistent handling
                original_pl = pl.from_pandas(with_original_df)

                combined_df = original_pl.with_columns(results_df)

                # Convert back to pandas to match input type
                return combined_df.to_pandas()

            elif isinstance(with_original_df, pl.DataFrame):
                return with_original_df.with_columns(results_df)

        # Return pd.DataFrame type when appropriate
        if with_original_df is None and isinstance(with_original_df, pd.DataFrame):
            return results_df.to_pandas()

        return results_df

    def cancel_job(self, job_id: str):
        """
        Cancel a job by its ID.

        This method allows you to cancel a job using its unique identifier.

        Args:
            job_id (str): The ID of the job to cancel.

        Returns:
            dict: The status of the job.
        """
        endpoint = f"{self.base_url}/job-cancel/{job_id}"
        headers = {
            "Authorization": f"Key {self.api_key}",
            "Content-Type": "application/json",
        }
        with yaspin(
            SPINNER,
            text=to_colored_text(f"Cancelling job: {job_id}"),
            color=YASPIN_COLOR,
        ) as spinner:
            response = requests.get(endpoint, headers=headers)
            if response.status_code == 200:
                spinner.write(to_colored_text("✔ Job cancelled", state="success"))
            else:
                spinner.write(to_colored_text("Failed to cancel job", state="fail"))
                spinner.stop()
                print(to_colored_text(response.json(), state="fail"))
                return
        return response.json()

    def create_dataset(self):
        """
        Create a new dataset.

        This method creates a new empty dataset and returns its ID.

        Returns:
            str: The ID of the new dataset.
        """
        endpoint = f"{self.base_url}/create-dataset"
        headers = {
            "Authorization": f"Key {self.api_key}",
            "Content-Type": "application/json",
        }
        with yaspin(
            SPINNER, text=to_colored_text("Creating dataset"), color=YASPIN_COLOR
        ) as spinner:
            response = requests.get(endpoint, headers=headers)
            if response.status_code != 200:
                spinner.write(
                    to_colored_text(
                        f"Bad status code: {response.status_code}", state="fail"
                    )
                )
                spinner.stop()
                print(to_colored_text(response.json(), state="fail"))
                return
            dataset_id = response.json()["dataset_id"]
            spinner.write(
                to_colored_text(f"✔ Dataset created with ID: {dataset_id}", state="success")
            )
        return dataset_id

    def upload_to_dataset(
        self,
        dataset_id: Union[List[str], str] = None,
        file_paths: Union[List[str], str] = None,
        verify_ssl: bool = True,
    ):
        """
        Upload data to a dataset.

        This method uploads files to a dataset. Accepts a dataset ID and file paths. If only a single parameter is provided, it will be interpreted as the file paths.

        Args:
            dataset_id (str): The ID of the dataset to upload to. If not provided, a new dataset will be created.
            file_paths (Union[List[str], str]): A list of paths to the files to upload, or a single path to a collection of files.
            verify_ssl (bool): Whether to verify SSL certificates. Set to False to bypass SSL verification for troubleshooting.

        Returns:
            dict: The response from the API.
        """
        # when only a single parameter is provided, it is interpreted as the file paths
        if file_paths is None and dataset_id is not None:
            file_paths = dataset_id
            dataset_id = None

        if file_paths is None:
            raise ValueError("File paths must be provided")

        if dataset_id is None:
            dataset_id = self.create_dataset()

        endpoint = f"{self.base_url}/upload-to-dataset"

        if isinstance(file_paths, str):
            # check if the file path is a directory
            if os.path.isdir(file_paths):
                file_paths = [
                    os.path.join(file_paths, f) for f in os.listdir(file_paths)
                ]
                if len(file_paths) == 0:
                    raise ValueError("No files found in the directory")
            else:
                file_paths = [file_paths]

        with yaspin(
            SPINNER,
            text=to_colored_text(f"Uploading files to dataset: {dataset_id}"),
            color=YASPIN_COLOR,
        ) as spinner:
            count = 0
            for file_path in file_paths:
                file_name = os.path.basename(file_path)

                files = {
                    "file": (
                        file_name,
                        open(file_path, "rb"),
                        "application/octet-stream",
                    )
                }

                payload = {
                    "dataset_id": dataset_id,
                }

                headers = {
                    "Authorization": f"Key {self.api_key}"}

                count += 1
                spinner.write(
                    to_colored_text(
                        f"Uploading file {count}/{len(file_paths)} to dataset: {dataset_id}"
                    )
                )

                try:
                    response = requests.post(
                        endpoint, headers=headers, data=payload, files=files
                    )
                    if response.status_code != 200:
                        # Stop spinner before showing error to avoid terminal width error
                        spinner.stop()
                        print(
                            to_colored_text(
                                f"Error: HTTP {response.status_code}", state="fail"
                            )
                        )
                        print(to_colored_text(response.json(), state="fail"))
                        return

                except requests.exceptions.RequestException as e:
                    # Stop spinner before showing error to avoid terminal width error
                    spinner.stop()
                    print(to_colored_text(f"Upload failed: {str(e)}", state="fail"))
                    return

            spinner.write(
                to_colored_text(
                    f"✔ {count} files successfully uploaded to dataset", state="success"
                )
            )
        return dataset_id

    def list_datasets(self):
        endpoint = f"{self.base_url}/list-datasets"
        headers = {
            "Authorization": f"Key {self.api_key}",
            "Content-Type": "application/json",
        }
        with yaspin(
            SPINNER, text=to_colored_text("Retrieving datasets"), color=YASPIN_COLOR
        ) as spinner:
            response = requests.post(endpoint, headers=headers)
            if response.status_code != 200:
                spinner.fail(
                    to_colored_text(
                        f"Bad status code: {response.status_code}", state="fail"
                    )
                )
                print(to_colored_text(f"Error: {response.json()}", state="fail"))
                return
            spinner.write(to_colored_text("✔ Datasets retrieved", state="success"))
        return response.json()["datasets"]

    def list_dataset_files(self, dataset_id: str):
        endpoint = f"{self.base_url}/list-dataset-files"
        headers = {
            "Authorization": f"Key {self.api_key}",
            "Content-Type": "application/json",
        }
        payload = {
            "dataset_id": dataset_id,
        }
        with yaspin(
            SPINNER,
            text=to_colored_text(f"Listing files in dataset: {dataset_id}"),
            color=YASPIN_COLOR,
        ) as spinner:
            response = requests.post(
                endpoint, headers=headers, data=json.dumps(payload)
            )
            if response.status_code != 200:
                spinner.fail(
                    to_colored_text(
                        f"Bad status code: {response.status_code}", state="fail"
                    )
                )
                print(to_colored_text(f"Error: {response.json()}", state="fail"))
                return
            spinner.write(
                to_colored_text(f"✔ Files listed in dataset: {dataset_id}", state="success")
            )
        return response.json()["files"]

    def download_from_dataset(
        self,
        dataset_id: str,
        files: Union[List[str], str] = None,
        output_path: str = None,
    ):
        endpoint = f"{self.base_url}/download-from-dataset"

        if files is None:
            files = self.list_dataset_files(dataset_id)
        elif isinstance(files, str):
            files = [files]

        if not files:
            print(
                to_colored_text(
                    f"Couldn't find files for dataset ID: {dataset_id}", state="fail"
                )
            )
            return

        # if no output path is provided, save the files to the current working directory
        if output_path is None:
            output_path = os.getcwd()

        with yaspin(
            SPINNER,
            text=to_colored_text(f"Downloading files from dataset: {dataset_id}"),
            color=YASPIN_COLOR,
        ) as spinner:
            count = 0
            for file in files:
                headers = {
                    "Authorization": f"Key {self.api_key}",
                    "Content-Type": "application/json",
                }
                payload = {
                    "dataset_id": dataset_id,
                    "file_name": file,
                }
                spinner.text = to_colored_text(
                    f"Downloading file {count + 1}/{len(files)} from dataset: {dataset_id}"
                )
                response = requests.post(
                    endpoint, headers=headers, data=json.dumps(payload)
                )
                if response.status_code != 200:
                    spinner.fail(
                        to_colored_text(
                            f"Bad status code: {response.status_code}", state="fail"
                        )
                    )
                    print(to_colored_text(f"Error: {response.json()}", state="fail"))
                    return
                file_content = response.content
                with open(os.path.join(output_path, file), "wb") as f:
                    f.write(file_content)
                count += 1
            spinner.write(
                to_colored_text(
                    f"✔ {count} files successfully downloaded from dataset: {dataset_id}",
                    state="success",
                )
            )

    def try_authentication(self, api_key: str):
        """
        Try to authenticate with the API key.

        This method allows you to authenticate with the API key.

        Args:
            api_key (str): The API key to authenticate with.

        Returns:
            dict: The status of the authentication.
        """
        endpoint = f"{self.base_url}/try-authentication"
        headers = {
            "Authorization": f"Key {api_key}",
            "Content-Type": "application/json",
        }
        with yaspin(
            SPINNER, text=to_colored_text("Checking API key"), color=YASPIN_COLOR
        ) as spinner:
            response = requests.get(endpoint, headers=headers)
            if response.status_code == 200:
                spinner.write(to_colored_text("✔"))
            else:
                spinner.write(
                    to_colored_text(
                        f"API key failed to authenticate: {response.status_code}",
                        state="fail",
                    )
                )
                return
        return response.json()

    def get_quotas(self):
        endpoint = f"{self.base_url}/get-quotas"
        headers = {
            "Authorization": f"Key {self.api_key}",
            "Content-Type": "application/json",
        }
        with yaspin(
            SPINNER, text=to_colored_text("Fetching quotas"), color=YASPIN_COLOR
        ) as spinner:
            response = requests.get(endpoint, headers=headers)
            if response.status_code != 200:
                spinner.fail(
                    to_colored_text(
                        f"Bad status code: {response.status_code}", state="fail"
                    )
                )
                print(to_colored_text(f"Error: {response.json()}", state="fail"))
                return
        return response.json()["quotas"]

    def await_job_completion(self, job_id: str, timeout: Optional[int] = 7200, obtain_results: bool = True, is_cost_estimate: bool=False) -> list | None:
        """
        Waits for job completion to occur and then returns the results upon
        a successful completion.

        Prints out the job's status every 5 seconds.

        Args:
            job_id (str): The ID of the job to await.
            timeout (Optional[int]): The max time in seconds the function should wait for job results for. Default is 7200 (2 hours).

        Returns:
            list: The results of the job.
        """
        POLL_INTERVAL = 5

        results = None
        start_time = time.time()
        with yaspin(
            SPINNER, text=to_colored_text("Awaiting job completion"), color=YASPIN_COLOR
        ) as spinner:
<<<<<<< HEAD
            if not is_cost_estimate:
                spinner.write(to_colored_text(f'Progress can also be monitored at: {make_clickable_link(f'https://app.sutro.sh/jobs/{job_id}')}'))
=======
            clickable_link = make_clickable_link(f'https://app.sutro.sh/jobs/{job_id}')
            spinner.write(to_colored_text(f'Progress can also be monitored at: {clickable_link}'))
>>>>>>> b46f9670
            while (time.time() - start_time) < timeout:
                try:
                    status = self._fetch_job_status(job_id)
                except requests.HTTPError as e:
                    spinner.write(
                        to_colored_text(
                            f"Bad status code: {e.response.status_code}", state="fail"
                        )
                    )
                    spinner.stop()
                    print(to_colored_text(e.response.json(), state="fail"))
                    return None

                spinner.text = to_colored_text(f"Job status is {status} for {job_id}")

                if status == JobStatus.SUCCEEDED:
                    spinner.stop() # Stop this spinner as `get_job_results` has its own spinner text
                    if obtain_results:
                        spinner.write(to_colored_text("Job completed! Retrieving results...", "success"))
                        results = self.get_job_results(job_id)
                    break
                if status == JobStatus.FAILED:
                    spinner.write(to_colored_text("Job has failed", "fail"))
                    return None
                if status == JobStatus.CANCELLED:
                    spinner.write(to_colored_text("Job has been cancelled"))
                    return None


                time.sleep(POLL_INTERVAL)

        return results
    
    def _await_job_start(self, job_id: str, timeout: Optional[int] = 7200):
        """
        Waits for job start to occur and then returns the results upon
        a successful start.
        
        """
        POLL_INTERVAL = 5

        start_time = time.time()
        with yaspin(
                SPINNER, text=to_colored_text("Awaiting job completion"), color=YASPIN_COLOR
        ) as spinner:
            while (time.time() - start_time) < timeout:
                try:
                    status = self._fetch_job_status(job_id)
                except requests.HTTPError as e:
                    spinner.write(
                        to_colored_text(
                            f"Bad status code: {e.response.status_code}", state="fail"
                        )
                    )
                    spinner.stop()
                    print(to_colored_text(e.response.json(), state="fail"))
                    return None

                spinner.text = to_colored_text(f"Job status is {status} for {job_id}")

                if status == JobStatus.RUNNING or status == JobStatus.STARTING:
                    return True
                if status == JobStatus.FAILED:
                    return False
                if status == JobStatus.CANCELLED:
                    return False

                time.sleep(POLL_INTERVAL)

        return False
            <|MERGE_RESOLUTION|>--- conflicted
+++ resolved
@@ -208,45 +208,6 @@
     def _run_one_batch_inference(
         self,
         data: Union[List, pd.DataFrame, pl.DataFrame, str],
-<<<<<<< HEAD
-        model: ModelOptions = "llama-3.1-8b",
-        column: str = None,
-        output_column: str = "inference_result",
-        job_priority: int = 0,
-        output_schema: Union[Dict[str, Any], BaseModel] = None,
-        sampling_params: dict = None,
-        system_prompt: str = None,
-        cost_estimate: bool = False,
-        stay_attached: Optional[bool] = None,
-        random_seed_per_input: bool = False,
-        truncate_rows: bool = False
-    ):
-        """
-        Run inference on the provided data.
-
-        This method allows you to run inference on the provided data using the Sutro API.
-        It supports various data types such as lists, pandas DataFrames, polars DataFrames, file paths and datasets.
-
-        Args:
-            data (Union[List, pd.DataFrame, pl.DataFrame, str]): The data to run inference on.
-            model (ModelOptions, optional): The model to use for inference. Defaults to "llama-3.1-8b".
-            column (str, optional): The column name to use for inference. Required if data is a DataFrame, file path, or dataset.
-            output_column (str, optional): The column name to store the inference results in if the input is a DataFrame. Defaults to "inference_result".
-            job_priority (int, optional): The priority of the job. Defaults to 0.
-            output_schema (Union[Dict[str, Any], BaseModel], optional): A structured schema for the output.
-                Can be either a dictionary representing a JSON schema or a pydantic BaseModel. Defaults to None.
-            sampling_params: (dict, optional): The sampling parameters to use at generation time, ie temperature, top_p etc.
-            system_prompt (str, optional): A system prompt to add to all inputs. This allows you to define the behavior of the model. Defaults to None.
-            cost_estimate (bool, optional): If True, the method will return cost estimates instead of running inference. Defaults to False.
-            stay_attached (bool, optional): If True, the method will stay attached to the job until it is complete. Defaults to True for prototyping jobs, False otherwise.
-            random_seed_per_input (bool, optional): If True, the method will use a different random seed for each input. Defaults to False.
-            truncate_rows (bool, optional): If True, any rows that have a token count exceeding the context window length of the selected model will be truncated to the max length that will fit within the context window. Defaults to False.
-
-        Returns:
-            Union[List, pd.DataFrame, pl.DataFrame, str]: The results of the inference.
-
-        """
-=======
         model: ModelOptions,
         column: str,
         output_column: str,
@@ -254,12 +215,11 @@
         json_schema: Dict[str, Any],
         sampling_params: dict,
         system_prompt: str,
-        dry_run: bool,
+        cost_estimate: bool,
         stay_attached: Optional[bool],
         random_seed_per_input: bool,
         truncate_rows: bool
     ):
->>>>>>> b46f9670
         input_data = self.handle_data_helper(data, column)
         endpoint = f"{self.base_url}/batch-inference"
         headers = {
@@ -1301,13 +1261,9 @@
         with yaspin(
             SPINNER, text=to_colored_text("Awaiting job completion"), color=YASPIN_COLOR
         ) as spinner:
-<<<<<<< HEAD
             if not is_cost_estimate:
-                spinner.write(to_colored_text(f'Progress can also be monitored at: {make_clickable_link(f'https://app.sutro.sh/jobs/{job_id}')}'))
-=======
-            clickable_link = make_clickable_link(f'https://app.sutro.sh/jobs/{job_id}')
-            spinner.write(to_colored_text(f'Progress can also be monitored at: {clickable_link}'))
->>>>>>> b46f9670
+                clickable_link = make_clickable_link(f'https://app.sutro.sh/jobs/{job_id}')
+                spinner.write(to_colored_text(f'Progress can also be monitored at: {clickable_link}'))
             while (time.time() - start_time) < timeout:
                 try:
                     status = self._fetch_job_status(job_id)
