import threading
from concurrent.futures import ThreadPoolExecutor
from contextlib import contextmanager

import requests
import pandas as pd
import polars as pl
import json
from typing import Union, List, Optional, Literal, Generator, Dict, Any
import os
import sys
from yaspin import yaspin
from yaspin.spinners import Spinners
from colorama import init, Fore, Back, Style
from tqdm import tqdm
import time
from pydantic import BaseModel
import json

# Initialize colorama (required for Windows)
init()


# This is how yaspin defines is_jupyter logic
def is_jupyter() -> bool:
    return not sys.stdout.isatty()


# `color` param not supported in Jupyter notebooks
YASPIN_COLOR = None if is_jupyter() else "blue"
SPINNER = Spinners.dots14


def to_colored_text(
    text: str, state: Optional[Literal["success", "fail"]] = None
) -> str:
    """
    Apply color to text based on state.

    Args:
        text (str): The text to color
        state (Optional[Literal['success', 'fail']]): The state that determines the color.
            Options: 'success', 'fail', or None (default blue)

    Returns:
        str: Text with appropriate color applied
    """
    match state:
        case "success":
            return f"{Fore.GREEN}{text}{Style.RESET_ALL}"
        case "fail":
            return f"{Fore.RED}{text}{Style.RESET_ALL}"
        case _:
            # Default to blue for normal/processing states
            return f"{Fore.BLUE}{text}{Style.RESET_ALL}"


class MaterializedIntelligence:
    def __init__(
        self, api_key: str = None, base_url: str = "https://api.materialized.dev/"
    ):
        self.api_key = api_key or self.check_for_api_key()
        self.base_url = base_url
        self.HEARTBEAT_INTERVAL_SECONDS = 15  # Keep in sync w what the backend expects

    def check_for_api_key(self):
        """
        Check for an API key in the user's home directory.

        This method looks for a configuration file named 'config.json' in the
        '.materialized_intelligence' directory within the user's home directory.
        If the file exists, it attempts to read the API key from it.

        Returns:
            str or None: The API key if found in the configuration file, or None if not found.

        Note:
            The expected structure of the config.json file is:
            {
                "api_key": "your_api_key_here"
            }
        """
        CONFIG_DIR = os.path.expanduser("~/.materialized_intelligence")
        CONFIG_FILE = os.path.join(CONFIG_DIR, "config.json")
        if os.path.exists(CONFIG_FILE):
            with open(CONFIG_FILE, "r") as f:
                config = json.load(f)
            return config.get("api_key")
        else:
            return None

    def set_api_key(self, api_key: str):
        """
        Set the API key for the Materialized Intelligence API.

        This method allows you to set the API key for the Materialized Intelligence API.
        The API key is used to authenticate requests to the API.

        Args:
            api_key (str): The API key to set.

        Returns:
            None
        """
        self.api_key = api_key

    def handle_data_helper(
        self, data: Union[List, pd.DataFrame, pl.DataFrame, str], column: str = None
    ):
        if isinstance(data, list):
            input_data = data
        elif isinstance(data, (pd.DataFrame, pl.DataFrame)):
            if column is None:
                raise ValueError("Column name must be specified for DataFrame input")
            input_data = data[column].to_list()
        elif isinstance(data, str):
            if data.startswith("stage-"):
                input_data = data + ":" + column
            else:
                file_ext = os.path.splitext(data)[1].lower()
                if file_ext == ".csv":
                    df = pl.read_csv(data)
                elif file_ext == ".parquet":
                    df = pl.read_parquet(data)
                elif file_ext in [".txt", ""]:
                    with open(data, "r") as file:
                        input_data = [line.strip() for line in file]
                else:
                    raise ValueError(f"Unsupported file type: {file_ext}")

                if file_ext in [".csv", ".parquet"]:
                    if column is None:
                        raise ValueError(
                            "Column name must be specified for CSV/Parquet input"
                        )
                    input_data = df[column].to_list()
        else:
            raise ValueError(
                "Unsupported data type. Please provide a list, DataFrame, or file path."
            )

        return input_data

    def set_base_url(self, base_url: str):
        """
        Set the base URL for the Materialized Intelligence API.

        This method allows you to set the base URL for the Materialized Intelligence API.
        The base URL is used to authenticate requests to the API.

        Args:
            base_url (str): The base URL to set.
        """
        self.base_url = base_url

    def infer(
        self,
        data: Union[List, pd.DataFrame, pl.DataFrame, str],
        model: str = "llama-3.1-8b",
        column: str = None,
        output_column: str = "inference_result",
        job_priority: int = 0,
        output_schema: Union[Dict[str, Any], BaseModel] = None,
        sampling_params: dict = None,
        system_prompt: str = None,
        dry_run: bool = False,
        stay_attached: bool = False,
        random_seed_per_input: bool = False,
        truncate_rows: bool = False
    ):
        """
        Run inference on the provided data.

        This method allows you to run inference on the provided data using the Materialized Intelligence API.
        It supports various data types such as lists, pandas DataFrames, polars DataFrames, file paths and stages.

        Args:
            data (Union[List, pd.DataFrame, pl.DataFrame, str]): The data to run inference on.
            model (str, optional): The model to use for inference. Defaults to "llama-3.1-8b".
            column (str, optional): The column name to use for inference. Required if data is a DataFrame, file path, or stage.
            output_column (str, optional): The column name to store the inference results in if the input is a DataFrame. Defaults to "inference_result".
            job_priority (int, optional): The priority of the job. Defaults to 0.
<<<<<<< HEAD
            output_schema (Union[Dict[str, Any], BaseModel], optional): A structured schema for the output. 
                Can be either a dictionary representing a JSON schema or a pydantic BaseModel. Defaults to None.
=======
            json_schema (dict, optional): A JSON schema for the output. Defaults to None.
            sampling_params: (dict, optional): The sampling parameters to use at generation time, ie temperature, top_p etc.
>>>>>>> e3e7c6b2
            system_prompt (str, optional): A system prompt to add to all inputs. This allows you to define the behavior of the model. Defaults to None.
            dry_run (bool, optional): If True, the method will return cost estimates instead of running inference. Defaults to False.
            stay_attached (bool, optional): If True, the method will stay attached to the job until it is complete. Defaults to True for prototyping jobs, False otherwise.
            random_seed_per_input (bool, optional): If True, the method will use a different random seed for each input. Defaults to False.
            truncate_rows (bool, optional): If True, any rows that have a token count exceeding the context window length of the selected model will be truncated to the max length that will fit within the context window. Defaults to False.

        Returns:
            Union[List, pd.DataFrame, pl.DataFrame, str]: The results of the inference.

        """
        input_data = self.handle_data_helper(data, column)
        stay_attached = stay_attached or job_priority == 0

        # Convert BaseModel to dict if needed
        if output_schema is not None:
            if hasattr(output_schema, 'model_json_schema'):  # Check for pydantic Model interface
                json_schema = output_schema.model_json_schema()
            elif isinstance(output_schema, dict):
                json_schema = output_schema
            else:
                raise ValueError("Invalid output schema type. Must be a dictionary or a pydantic Model.")
        else:
            json_schema = None

        endpoint = f"{self.base_url}/batch-inference"
        headers = {
            "Authorization": f"Key {self.api_key}",
            "Content-Type": "application/json",
        }
        payload = {
            "model": model,
            "inputs": input_data,
            "job_priority": job_priority,
            "json_schema": json_schema,
            "system_prompt": system_prompt,
            "dry_run": dry_run,
            "sampling_params": sampling_params,
            "random_seed_per_input": random_seed_per_input,
            "truncate_rows": truncate_rows
        }
        if dry_run:
            spinner_text = to_colored_text("Retrieving cost estimates...")
        else:
            t = f"Creating priority {job_priority} job"
            spinner_text = to_colored_text(t)

        # There are two gotchas with yaspin:
        # 1. Can't use print while in spinner is running
        # 2. When writing to stdout via spinner.fail, spinner.write etc, there is a pretty strict
        # limit for content length in jupyter notebooks, where it wisll give an error about:
        # Terminal size {self._terminal_width} is too small to display spinner with the given settings.
        # https://github.com/pavdmyt/yaspin/blob/9c7430b499ab4611888ece39783a870e4a05fa45/yaspin/core.py#L568-L571
        job_id = None
        with yaspin(SPINNER, text=spinner_text, color=YASPIN_COLOR) as spinner:
            response = requests.post(
                endpoint, data=json.dumps(payload), headers=headers
            )
            response_data = response.json()
            if response.status_code != 200:
                spinner.write(
                    to_colored_text(f"Error: {response.status_code}", state="fail")
                )
                spinner.stop()
                print(to_colored_text(response.json(), state="fail"))
                return
            else:
                if dry_run:
                    spinner.write(
                        to_colored_text("✔ Cost estimates retrieved", state="success")
                    )
                    return response_data["results"]
                else:
                    job_id = response_data["results"]
                    spinner.write(
                        to_colored_text(
                            f"🛠️  Priority {job_priority} Job created with ID: {job_id}",
                            state="success",
                        )
                    )
                    if not stay_attached:
                        spinner.write(
                            to_colored_text(
                                f"Use `mi.get_job_status('{job_id}')` to check the status of the job."
                            )
                        )
                        return job_id

        success = False
        if stay_attached and job_id is not None:
            s = requests.Session()
            payload = {
                "job_id": job_id,
            }
            pbar = None

            # Register for stream and get session token
            session_token = self.register_stream_listener(job_id)

            # Use the heartbeat session context manager
            with self.stream_heartbeat_session(job_id, session_token) as s:
                with s.get(
                        f"{self.base_url}/stream-job-progress/{job_id}?request_session_token={session_token}",
                        headers=headers,
                        stream=True,
                ) as streaming_response:
                    streaming_response.raise_for_status()
                    spinner = yaspin(
                        SPINNER,
                        text=to_colored_text("Awaiting status updates..."),
                        color=YASPIN_COLOR,
                    )
                    spinner.start()
                    for line in streaming_response.iter_lines():
                        if line:
                            try:
                                json_obj = json.loads(line)
                            except json.JSONDecodeError:
                                print("Error: ", line, flush=True)
                                continue

                            if json_obj["update_type"] == "progress":
                                if pbar is None:
                                    spinner.stop()
                                    postfix = f"Input tokens processed: 0"
                                    pbar = self.fancy_tqdm(
                                        total=len(input_data),
                                        desc="Progress",
                                        style=1,
                                        postfix=postfix,
                                    )
                                if json_obj["result"] > pbar.n:
                                    pbar.update(json_obj["result"] - pbar.n)
                                    pbar.refresh()
                                if json_obj["result"] == len(input_data):
                                    pbar.close()
                                    success = True
                            elif json_obj["update_type"] == "tokens":
                                if pbar is not None:
                                    pbar.postfix = f"Input tokens processed: {json_obj['result']['input_tokens']}, Tokens generated: {json_obj['result']['output_tokens']}, Total tokens/s: {json_obj['result'].get('total_tokens_processed_per_second')}"
                                    pbar.refresh()
            if success:
                spinner.text = to_colored_text(
                    "✔ Job succeeded. Obtaining results...", state="success"
                )
                spinner.start()

                payload = {
                    "job_id": job_id,
                }

                # TODO: we implment retries in cases where the job hasn't written results yet
                # it would be better if we could receive a fully succeeded status from the job
                # and not have such a race condition
                max_retries = 20 # winds up being 100 seconds cumulative delay
                retry_delay = 5 # initial delay in seconds

                for _ in range(max_retries):
                    time.sleep(retry_delay)

                    job_results_response = s.post(
                        f"{self.base_url}/job-results",
                        headers=headers,
                        data=json.dumps(payload),
                    )
                    if job_results_response.status_code == 200:
                        break

                if job_results_response.status_code != 200:
                    spinner.write(
                        to_colored_text(
                            "Job succeeded, but results are not yet available. Use `mi.get_job_results('{job_id}')` to obtain results.",
                            state="fail",
                        )
                    )
                    spinner.stop()
                    return

                results = job_results_response.json()["results"]

                spinner.write(
                    to_colored_text(
                        f"✔ Job results received. You can re-obtain the results with `mi.get_job_results('{job_id}')`",
                        state="success",
                    )
                )
                spinner.stop()

                if isinstance(data, (pd.DataFrame, pl.DataFrame)):
                    sample_n = 1 if sampling_params is None else sampling_params["n"]
                    if sample_n > 1:
                        results = [
                            results[i : i + sample_n]
                            for i in range(0, len(results), sample_n)
                        ]
                    if isinstance(data, pd.DataFrame):
                        data[output_column] = results
                    elif isinstance(data, pl.DataFrame):
                        data = data.with_columns(pl.Series(output_column, results))
                    return data

                return results

    def register_stream_listener(self, job_id: str) -> str:
        """Register a new stream listener and get a session token."""
        headers = {
            "Authorization": f"Key {self.api_key}",
            "Content-Type": "application/json",
        }
        with requests.post(
                f"{self.base_url}/register-stream-listener/{job_id}",
                headers=headers,
        ) as response:
            response.raise_for_status()
            data = response.json()
            return data["request_session_token"]

    # This is a best effort action and is ok if it sometimes doesn't complete etc
    def unregister_stream_listener(self, job_id: str, session_token: str):
        """Explicitly unregister a stream listener."""
        headers = {
            "Authorization": f"Key {self.api_key}",
            "Content-Type": "application/json",
        }
        with requests.post(
                f"{self.base_url}/unregister-stream-listener/{job_id}",
                headers=headers,
                json={"request_session_token": session_token},
        ) as response:
            response.raise_for_status()

    def start_heartbeat(
            self,
            job_id: str,
            session_token: str,
            session: requests.Session,
            stop_event: threading.Event
    ):
        """Send heartbeats until stopped."""
        while not stop_event.is_set():
            try:
                headers = {
                    "Authorization": f"Key {self.api_key}",
                    "Content-Type": "application/json",
                }
                response = session.post(
                    f"{self.base_url}/stream-heartbeat/{job_id}",
                    headers=headers,
                    params={"request_session_token": session_token},
                )
                response.raise_for_status()
            except Exception as e:
                if not stop_event.is_set():  # Only log if we weren't stopping anyway
                    print(f"Heartbeat failed for job {job_id}: {e}")

            # Use time.sleep instead of asyncio.sleep since this is synchronous
            time.sleep(self.HEARTBEAT_INTERVAL_SECONDS)

    @contextmanager
    def stream_heartbeat_session(self, job_id: str, session_token: str) -> Generator[requests.Session, None, None]:
        """Context manager that handles session registration and heartbeat."""
        session = requests.Session()
        stop_heartbeat = threading.Event()

        # Run this concurrently in a thread so we can not block main SDK path/behavior
        # but still run heartbeat requests
        with ThreadPoolExecutor(max_workers=1) as executor:
            future = executor.submit(
                self.start_heartbeat,
                job_id,
                session_token,
                session,
                stop_heartbeat
            )

            try:
                yield session
            finally:
                # Signal stop and cleanup
                stop_heartbeat.set()
                # Wait for heartbeat to finish with timeout
                try:
                    future.result(timeout=1.0)
                except TimeoutError:
                    pass
                self.unregister_stream_listener(job_id, session_token)
                session.close()

    def attach(self, job_id):
        """
        Attach to an existing job and stream its progress.

        Args:
            job_id (str): The ID of the job to attach to
        """

        s = requests.Session()
        payload = {
            "job_id": job_id,
        }
        pbar = None

        headers = {
            "Authorization": f"Key {self.api_key}",
            "Content-Type": "application/json",
        }

        with yaspin(
                SPINNER,
                text=to_colored_text("Looking for job..."),
                color=YASPIN_COLOR,
        ) as spinner:
            # Get job information from list-jobs endpoint
            # TODO(cooper) we should add a get jobs endpoint:
            # GET /jobs/{job_id}
            jobs_response = s.get(
                f"{self.base_url}/list-jobs",
                headers=headers
            )
            jobs_response.raise_for_status()

            # Find the specific job we want to attach to
            job = next(
                (job for job in jobs_response.json()["jobs"] if job["job_id"] == job_id),
                None
            )

            if not job:
                spinner.write(to_colored_text(f"Job {job_id} not found", state="fail"))
                return

            match job.get("status"):
                case "SUCCEEDED":
                    spinner.write(
                        to_colored_text(
                            f"Job already completed. You can obtain the results with `mi jobs results {job_id}`"
                        )
                    )
                    return
                case "FAILED":
                    spinner.write(to_colored_text("❌ Job is in failed state.", state="fail"))
                    return
                case "CANCELLED":
                    spinner.write(to_colored_text("❌ Job was cancelled.", state="fail"))
                    return
                case _:
                    spinner.write(to_colored_text("✔ Job found!", state="success"))

        total_rows = job["num_rows"]
        success = False

        session_token = self.register_stream_listener(job_id)

        with self.stream_heartbeat_session(job_id, session_token) as s:
            with s.get(
                    f"{self.base_url}/stream-job-progress/{job_id}?request_session_token={session_token}",
                    headers=headers,
                    stream=True,
            ) as streaming_response:
                streaming_response.raise_for_status()
                spinner = yaspin(
                    SPINNER,
                    text=to_colored_text("Awaiting status updates..."),
                    color=YASPIN_COLOR,
                )
                spinner.start()
                for line in streaming_response.iter_lines():
                    if line:
                        try:
                            json_obj = json.loads(line)
                        except json.JSONDecodeError:
                            print("Error: ", line, flush=True)
                            continue

                        if json_obj["update_type"] == "progress":
                            if pbar is None:
                                spinner.stop()
                                postfix = f"Input tokens processed: 0"
                                pbar = self.fancy_tqdm(
                                    total=total_rows,
                                    desc="Progress",
                                    style=1,
                                    postfix=postfix,
                                )
                            if json_obj["result"] > pbar.n:
                                pbar.update(json_obj["result"] - pbar.n)
                                pbar.refresh()
                            if json_obj["result"] == total_rows:
                                pbar.close()
                                success = True
                        elif json_obj["update_type"] == "tokens":
                            if pbar is not None:
                                pbar.postfix = f"Input tokens processed: {json_obj['result']['input_tokens']}, Tokens generated: {json_obj['result']['output_tokens']}, Total tokens/s: {json_obj['result'].get('total_tokens_processed_per_second')}"
                                pbar.refresh()

                if success:
                    spinner.write(
                        to_colored_text(
                            f"✔ Job succeeded. Use `mi jobs results {job_id}` to obtain results.",
                            state="success",
                        )
                    )
                    spinner.stop()



    def fancy_tqdm(
        self,
        total: int,
        desc: str = "Progress",
        color: str = "blue",
        style=1,
        postfix: str = None,
    ):
        """
        Creates a customized tqdm progress bar with different styling options.

        Args:
            total (int): Total iterations
            desc (str): Description for the progress bar
            color (str): Color of the progress bar (green, blue, red, yellow, magenta)
            style (int): Style preset (1-4)
            postfix (str): Postfix for the progress bar
        """

        # Style presets
        style_presets = {
            1: {
                "bar_format": "{l_bar}{bar:30}| {n_fmt}/{total_fmt} | {percentage:3.0f}% {postfix}",
                "ascii": "░▒█",
            },
            2: {
                "bar_format": "╢{l_bar}{bar:30}╟ {percentage:3.0f}%",
                "ascii": "▁▂▃▄▅▆▇█",
            },
            3: {
                "bar_format": "{desc}: |{bar}| {percentage:3.0f}% [{elapsed}<{remaining}]",
                "ascii": "◯◔◑◕●",
            },
            4: {
                "bar_format": "⏳ {desc} {percentage:3.0f}% |{bar}| {n_fmt}/{total_fmt}",
                "ascii": "⬜⬛",
            },
            5: {
                "bar_format": "⏳ {desc} {percentage:3.0f}% |{bar}| {n_fmt}/{total_fmt}",
                "ascii": "▏▎▍▌▋▊▉█",
            },
        }

        # Get style configuration
        style_config = style_presets.get(style, style_presets[1])

        return tqdm(
            total=total,
            desc=desc,
            colour=color,
            bar_format=style_config["bar_format"],
            ascii=style_config["ascii"],
            ncols=80,
            dynamic_ncols=True,
            smoothing=0.3,
            leave=True,
            postfix=postfix,
        )

    def list_jobs(self):
        """
        List all jobs.

        This method retrieves a list of all jobs associated with the API key.

        Returns:
            list: A list of job details.
        """
        endpoint = f"{self.base_url}/list-jobs"
        headers = {
            "Authorization": f"Key {self.api_key}",
            "Content-Type": "application/json",
        }

        with yaspin(
            SPINNER, text=to_colored_text("Fetching jobs"), color=YASPIN_COLOR
        ) as spinner:
            response = requests.get(endpoint, headers=headers)
            if response.status_code != 200:
                spinner.write(
                    to_colored_text(
                        f"Bad status code: {response.status_code}", state="fail"
                    )
                )
                spinner.stop()
                print(to_colored_text(response.json(), state="fail"))
                return
        return response.json()["jobs"]

    def get_job_status(self, job_id: str):
        """
        Get the status of a job by its ID.

        This method retrieves the status of a job using its unique identifier.

        Args:
            job_id (str): The ID of the job to retrieve the status for.

        Returns:
            str: The status of the job.
        """
        endpoint = f"{self.base_url}/job-status/{job_id}"
        headers = {
            "Authorization": f"Key {self.api_key}",
            "Content-Type": "application/json",
        }
        with yaspin(
            SPINNER,
            text=to_colored_text(f"Checking job status with ID: {job_id}"),
            color=YASPIN_COLOR,
        ) as spinner:
            response = requests.get(endpoint, headers=headers)
            if response.status_code != 200:
                spinner.write(
                    to_colored_text(
                        f"Bad status code: {response.status_code}", state="fail"
                    )
                )
                spinner.stop()
                print(to_colored_text(response.json(), state="fail"))
                return
            spinner.write(to_colored_text("✔ Job status retrieved!", state="success"))
        return response.json()["job_status"][job_id]

    def get_job_results(
        self,
        job_id: str,
        include_inputs: bool = False,
        include_cumulative_logprobs: bool = False,
    ):
        """
        Get the results of a job by its ID.

        This method retrieves the results of a job using its unique identifier.

        Args:
            job_id (str): The ID of the job to retrieve the results for.
            include_inputs (bool, optional): Whether to include the inputs in the results. Defaults to False.
            include_cumulative_logprobs (bool, optional): Whether to include the cumulative logprobs in the results. Defaults to False.

        Returns:
            list: The results of the job.
        """
        endpoint = f"{self.base_url}/job-results"
        payload = {
            "job_id": job_id,
            "include_inputs": include_inputs,
            "include_cumulative_logprobs": include_cumulative_logprobs,
        }
        headers = {
            "Authorization": f"Key {self.api_key}",
            "Content-Type": "application/json",
        }
        with yaspin(
            SPINNER,
            text=to_colored_text(f"Gathering results from job: {job_id}"),
            color=YASPIN_COLOR,
        ) as spinner:
            response = requests.post(
                endpoint, data=json.dumps(payload), headers=headers
            )
            if response.status_code == 200:
                spinner.write(
                    to_colored_text("✔ Job results retrieved", state="success")
                )
            else:
                spinner.write(
                    to_colored_text(
                        f"Bad status code: {response.status_code}", state="fail"
                    )
                )
                spinner.stop()
                print(to_colored_text(response.json(), state="fail"))
                return
        return response.json()["results"]

    def cancel_job(self, job_id: str):
        """
        Cancel a job by its ID.

        This method allows you to cancel a job using its unique identifier.

        Args:
            job_id (str): The ID of the job to cancel.

        Returns:
            dict: The status of the job.
        """
        endpoint = f"{self.base_url}/job-cancel/{job_id}"
        headers = {
            "Authorization": f"Key {self.api_key}",
            "Content-Type": "application/json",
        }
        with yaspin(
            SPINNER,
            text=to_colored_text(f"Cancelling job: {job_id}"),
            color=YASPIN_COLOR,
        ) as spinner:
            response = requests.get(endpoint, headers=headers)
            if response.status_code == 200:
                spinner.write(to_colored_text("✔ Job cancelled", state="success"))
            else:
                spinner.write(to_colored_text("Failed to cancel job", state="fail"))
                spinner.stop()
                print(to_colored_text(response.json(), state="fail"))
                return
        return response.json()

    def create_stage(self):
        """
        Create a new stage.

        This method creates a new stage and returns its ID.

        Returns:
            str: The ID of the new stage.
        """
        endpoint = f"{self.base_url}/create-stage"
        headers = {
            "Authorization": f"Key {self.api_key}",
            "Content-Type": "application/json",
        }
        with yaspin(
            SPINNER, text=to_colored_text("Creating stage"), color=YASPIN_COLOR
        ) as spinner:
            response = requests.get(endpoint, headers=headers)
            if response.status_code != 200:
                spinner.write(
                    to_colored_text(
                        f"Bad status code: {response.status_code}", state="fail"
                    )
                )
                spinner.stop()
                print(to_colored_text(response.json(), state="fail"))
                return
            stage_id = response.json()["stage_id"]
            spinner.write(
                to_colored_text(f"✔ Stage created with ID: {stage_id}", state="success")
            )
        return stage_id

    def upload_to_stage(
        self,
        stage_id: Union[List[str], str] = None,
        file_paths: Union[List[str], str] = None,
        verify_ssl: bool = True,
    ):
        """
        Upload data to a stage.

        This method uploads files to a stage. Accepts a stage ID and file paths. If only a single parameter is provided, it will be interpreted as the file paths.

        Args:
            stage_id (str): The ID of the stage to upload to. If not provided, a new stage will be created.
            file_paths (Union[List[str], str]): A list of paths to the files to upload, or a single path to a collection of files.
            verify_ssl (bool): Whether to verify SSL certificates. Set to False to bypass SSL verification for troubleshooting.

        Returns:
            dict: The response from the API.
        """
        # when only a single parameter is provided, it is interpreted as the file paths
        if file_paths is None and stage_id is not None:
            file_paths = stage_id
            stage_id = None

        if file_paths is None:
            raise ValueError("File paths must be provided")

        if stage_id is None:
            stage_id = self.create_stage()

        endpoint = f"{self.base_url}/upload-to-stage"

        if isinstance(file_paths, str):
            # check if the file path is a directory
            if os.path.isdir(file_paths):
                file_paths = [
                    os.path.join(file_paths, f) for f in os.listdir(file_paths)
                ]
                if len(file_paths) == 0:
                    raise ValueError("No files found in the directory")
            else:
                file_paths = [file_paths]

        with yaspin(
            SPINNER,
            text=to_colored_text(f"Uploading files to stage: {stage_id}"),
            color=YASPIN_COLOR,
        ) as spinner:
            count = 0
            for file_path in file_paths:
                file_name = os.path.basename(file_path)

                files = {
                    "file": (
                        file_name,
                        open(file_path, "rb"),
                        "application/octet-stream",
                    )
                }

                payload = {
                    "stage_id": stage_id,
                }

                headers = {
                    "Authorization": f"Key {self.api_key}"}

                count += 1
                spinner.write(
                    to_colored_text(
                        f"Uploading file {count}/{len(file_paths)} to stage: {stage_id}"
                    )
                )

                try:
                    response = requests.post(
                        endpoint, headers=headers, data=payload, files=files
                    )
                    if response.status_code != 200:
                        # Stop spinner before showing error to avoid terminal width error
                        spinner.stop()
                        print(
                            to_colored_text(
                                f"Error: HTTP {response.status_code}", state="fail"
                            )
                        )
                        print(to_colored_text(response.json(), state="fail"))
                        return

                except requests.exceptions.RequestException as e:
                    # Stop spinner before showing error to avoid terminal width error
                    spinner.stop()
                    print(to_colored_text(f"Upload failed: {str(e)}", state="fail"))
                    return

            spinner.write(
                to_colored_text(
                    f"✔ {count} files successfully uploaded to stage", state="success"
                )
            )
        return stage_id

    def list_stages(self):
        endpoint = f"{self.base_url}/list-stages"
        headers = {
            "Authorization": f"Key {self.api_key}",
            "Content-Type": "application/json",
        }
        with yaspin(
            SPINNER, text=to_colored_text("Retrieving stages"), color=YASPIN_COLOR
        ) as spinner:
            response = requests.post(endpoint, headers=headers)
            if response.status_code != 200:
                spinner.fail(
                    to_colored_text(
                        f"Bad status code: {response.status_code}", state="fail"
                    )
                )
                print(to_colored_text(f"Error: {response.json()}", state="fail"))
                return
            spinner.write(to_colored_text("✔ Stages retrieved", state="success"))
        return response.json()["stages"]

    def list_stage_files(self, stage_id: str):
        endpoint = f"{self.base_url}/list-stage-files"
        headers = {
            "Authorization": f"Key {self.api_key}",
            "Content-Type": "application/json",
        }
        payload = {
            "stage_id": stage_id,
        }
        with yaspin(
            SPINNER,
            text=to_colored_text(f"Listing files in stage: {stage_id}"),
            color=YASPIN_COLOR,
        ) as spinner:
            response = requests.post(
                endpoint, headers=headers, data=json.dumps(payload)
            )
            if response.status_code != 200:
                spinner.fail(
                    to_colored_text(
                        f"Bad status code: {response.status_code}", state="fail"
                    )
                )
                print(to_colored_text(f"Error: {response.json()}", state="fail"))
                return
            spinner.write(
                to_colored_text(f"✔ Files listed in stage: {stage_id}", state="success")
            )
        return response.json()["files"]

    def download_from_stage(
        self,
        stage_id: str,
        files: Union[List[str], str] = None,
        output_path: str = None,
    ):
        endpoint = f"{self.base_url}/download-from-stage"

        if files is None:
            files = self.list_stage_files(stage_id)
        elif isinstance(files, str):
            files = [files]

        if not files:
            print(
                to_colored_text(
                    f"Couldn't find files for stage ID: {stage_id}", state="fail"
                )
            )
            return

        # if no output path is provided, save the files to the current working directory
        if output_path is None:
            output_path = os.getcwd()

        with yaspin(
            SPINNER,
            text=to_colored_text(f"Downloading files from stage: {stage_id}"),
            color=YASPIN_COLOR,
        ) as spinner:
            count = 0
            for file in files:
                headers = {
                    "Authorization": f"Key {self.api_key}",
                    "Content-Type": "application/json",
                }
                payload = {
                    "stage_id": stage_id,
                    "file_name": file,
                }
                spinner.text = to_colored_text(
                    f"Downloading file {count + 1}/{len(files)} from stage: {stage_id}"
                )
                response = requests.post(
                    endpoint, headers=headers, data=json.dumps(payload)
                )
                if response.status_code != 200:
                    spinner.fail(
                        to_colored_text(
                            f"Bad status code: {response.status_code}", state="fail"
                        )
                    )
                    print(to_colored_text(f"Error: {response.json()}", state="fail"))
                    return
                file_content = response.content
                with open(os.path.join(output_path, file), "wb") as f:
                    f.write(file_content)
                count += 1
            spinner.write(
                to_colored_text(
                    f"✔ {count} files successfully downloaded from stage: {stage_id}",
                    state="success",
                )
            )

    def try_authentication(self, api_key: str):
        """
        Try to authenticate with the API key.

        This method allows you to authenticate with the API key.

        Args:
            api_key (str): The API key to authenticate with.

        Returns:
            dict: The status of the authentication.
        """
        endpoint = f"{self.base_url}/try-authentication"
        headers = {
            "Authorization": f"Key {api_key}",
            "Content-Type": "application/json",
        }
        with yaspin(
            SPINNER, text=to_colored_text("Checking API key"), color=YASPIN_COLOR
        ) as spinner:
            response = requests.get(endpoint, headers=headers)
            if response.status_code == 200:
                spinner.write(to_colored_text("✔"))
            else:
                spinner.write(
                    to_colored_text(
                        f"API key failed to authenticate: {response.status_code}",
                        state="fail",
                    )
                )
                return
        return response.json()

    def get_quotas(self):
        endpoint = f"{self.base_url}/get-quotas"
        headers = {
            "Authorization": f"Key {self.api_key}",
            "Content-Type": "application/json",
        }
        with yaspin(
            SPINNER, text=to_colored_text("Fetching quotas"), color=YASPIN_COLOR
        ) as spinner:
            response = requests.get(endpoint, headers=headers)
            if response.status_code != 200:
                spinner.fail(
                    to_colored_text(
                        f"Bad status code: {response.status_code}", state="fail"
                    )
                )
                print(to_colored_text(f"Error: {response.json()}", state="fail"))
                return
        return response.json()["quotas"]<|MERGE_RESOLUTION|>--- conflicted
+++ resolved
@@ -180,13 +180,9 @@
             column (str, optional): The column name to use for inference. Required if data is a DataFrame, file path, or stage.
             output_column (str, optional): The column name to store the inference results in if the input is a DataFrame. Defaults to "inference_result".
             job_priority (int, optional): The priority of the job. Defaults to 0.
-<<<<<<< HEAD
-            output_schema (Union[Dict[str, Any], BaseModel], optional): A structured schema for the output. 
+            output_schema (Union[Dict[str, Any], BaseModel], optional): A structured schema for the output.
                 Can be either a dictionary representing a JSON schema or a pydantic BaseModel. Defaults to None.
-=======
-            json_schema (dict, optional): A JSON schema for the output. Defaults to None.
             sampling_params: (dict, optional): The sampling parameters to use at generation time, ie temperature, top_p etc.
->>>>>>> e3e7c6b2
             system_prompt (str, optional): A system prompt to add to all inputs. This allows you to define the behavior of the model. Defaults to None.
             dry_run (bool, optional): If True, the method will return cost estimates instead of running inference. Defaults to False.
             stay_attached (bool, optional): If True, the method will stay attached to the job until it is complete. Defaults to True for prototyping jobs, False otherwise.
